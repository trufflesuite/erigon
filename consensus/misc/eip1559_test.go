// Copyright 2021 The go-ethereum Authors
// This file is part of the go-ethereum library.
//
// The go-ethereum library is free software: you can redistribute it and/or modify
// it under the terms of the GNU Lesser General Public License as published by
// the Free Software Foundation, either version 3 of the License, or
// (at your option) any later version.
//
// The go-ethereum library is distributed in the hope that it will be useful,
// but WITHOUT ANY WARRANTY; without even the implied warranty of
// MERCHANTABILITY or FITNESS FOR A PARTICULAR PURPOSE. See the
// GNU Lesser General Public License for more details.
//
// You should have received a copy of the GNU Lesser General Public License
// along with the go-ethereum library. If not, see <http://www.gnu.org/licenses/>.

package misc

import (
	"math/big"
	"testing"

	"github.com/ledgerwatch/erigon-lib/chain"
	"github.com/ledgerwatch/erigon-lib/common"

	"github.com/ledgerwatch/erigon/core/types"
	"github.com/ledgerwatch/erigon/params"
)

// copyConfig does a _shallow_ copy of a given config. Safe to set new values, but
// do not use e.g. SetInt() on the numbers. For testing only
func copyConfig(original *chain.Config) *chain.Config {
<<<<<<< HEAD
	return &chain.Config{
		ChainName:                     original.ChainName,
		ChainID:                       original.ChainID,
		Consensus:                     original.Consensus,
		HomesteadBlock:                original.HomesteadBlock,
		DAOForkBlock:                  original.DAOForkBlock,
		DAOForkSupport:                original.DAOForkSupport,
		TangerineWhistleBlock:         original.TangerineWhistleBlock,
		TangerineWhistleHash:          original.TangerineWhistleHash,
		SpuriousDragonBlock:           original.SpuriousDragonBlock,
		ByzantiumBlock:                original.ByzantiumBlock,
		ConstantinopleBlock:           original.ConstantinopleBlock,
		PetersburgBlock:               original.PetersburgBlock,
		IstanbulBlock:                 original.IstanbulBlock,
		MuirGlacierBlock:              original.MuirGlacierBlock,
		BerlinBlock:                   original.BerlinBlock,
		LondonBlock:                   original.LondonBlock,
		ArrowGlacierBlock:             original.ArrowGlacierBlock,
		GrayGlacierBlock:              original.GrayGlacierBlock,
		TerminalTotalDifficulty:       original.TerminalTotalDifficulty,
		TerminalTotalDifficultyPassed: original.TerminalTotalDifficultyPassed,
		MergeNetsplitBlock:            original.MergeNetsplitBlock,
		ShanghaiTime:                  original.ShanghaiTime,
		CancunTime:                    original.CancunTime,
		RamanujanBlock:                original.RamanujanBlock,
		NielsBlock:                    original.NielsBlock,
		MirrorSyncBlock:               original.MirrorSyncBlock,
		BrunoBlock:                    original.BrunoBlock,
		EulerBlock:                    original.EulerBlock,
		GibbsBlock:                    original.GibbsBlock,
		PosdaoBlock:                   original.PosdaoBlock,
		Ethash:                        original.Ethash,
		Clique:                        original.Clique,
		Aura:                          original.Aura,
		Parlia:                        original.Parlia,
		Bor:                           original.Bor,
	}
=======
	copy := *original
	return &copy
>>>>>>> d8d04663
}

func config() *chain.Config {
	config := copyConfig(params.TestChainConfig)
	config.LondonBlock = big.NewInt(5)
	return config
}

// TestBlockGasLimits tests the gasLimit checks for blocks both across
// the EIP-1559 boundary and post-1559 blocks
func TestBlockGasLimits(t *testing.T) {
	initial := new(big.Int).SetUint64(params.InitialBaseFee)

	for i, tc := range []struct {
		pGasLimit uint64
		pNum      int64
		gasLimit  uint64
		ok        bool
	}{
		// Transitions from non-london to london
		{10000000, 4, 20000000, true},  // No change
		{10000000, 4, 20019530, true},  // Upper limit
		{10000000, 4, 20019531, false}, // Upper +1
		{10000000, 4, 19980470, true},  // Lower limit
		{10000000, 4, 19980469, false}, // Lower limit -1
		// London to London
		{20000000, 5, 20000000, true},
		{20000000, 5, 20019530, true},  // Upper limit
		{20000000, 5, 20019531, false}, // Upper limit +1
		{20000000, 5, 19980470, true},  // Lower limit
		{20000000, 5, 19980469, false}, // Lower limit -1
		{40000000, 5, 40039061, true},  // Upper limit
		{40000000, 5, 40039062, false}, // Upper limit +1
		{40000000, 5, 39960939, true},  // lower limit
		{40000000, 5, 39960938, false}, // Lower limit -1
	} {
		parent := &types.Header{
			GasUsed:  tc.pGasLimit / 2,
			GasLimit: tc.pGasLimit,
			BaseFee:  initial,
			Number:   big.NewInt(tc.pNum),
		}
		header := &types.Header{
			GasUsed:  tc.gasLimit / 2,
			GasLimit: tc.gasLimit,
			BaseFee:  initial,
			Number:   big.NewInt(tc.pNum + 1),
		}
		err := VerifyEip1559Header(config(), parent, header)
		if tc.ok && err != nil {
			t.Errorf("test %d: Expected valid header: %s", i, err)
		}
		if !tc.ok && err == nil {
			t.Errorf("test %d: Expected invalid header", i)
		}
	}
}

// TestCalcBaseFee assumes all blocks are 1559-blocks
func TestCalcBaseFee(t *testing.T) {
	tests := []struct {
		parentBaseFee   int64
		parentGasLimit  uint64
		parentGasUsed   uint64
		expectedBaseFee int64
	}{
		{params.InitialBaseFee, 20000000, 10000000, params.InitialBaseFee}, // usage == target
		{params.InitialBaseFee, 20000000, 9000000, 987500000},              // usage below target
		{params.InitialBaseFee, 20000000, 11000000, 1012500000},            // usage above target
	}
	for i, test := range tests {
		parent := &types.Header{
			Number:   common.Big32,
			GasLimit: test.parentGasLimit,
			GasUsed:  test.parentGasUsed,
			BaseFee:  big.NewInt(test.parentBaseFee),
		}
		if have, want := CalcBaseFee(config(), parent), big.NewInt(test.expectedBaseFee); have.Cmp(want) != 0 {
			t.Errorf("test %d: have %d  want %d, ", i, have, want)
		}
	}
}<|MERGE_RESOLUTION|>--- conflicted
+++ resolved
@@ -30,48 +30,8 @@
 // copyConfig does a _shallow_ copy of a given config. Safe to set new values, but
 // do not use e.g. SetInt() on the numbers. For testing only
 func copyConfig(original *chain.Config) *chain.Config {
-<<<<<<< HEAD
-	return &chain.Config{
-		ChainName:                     original.ChainName,
-		ChainID:                       original.ChainID,
-		Consensus:                     original.Consensus,
-		HomesteadBlock:                original.HomesteadBlock,
-		DAOForkBlock:                  original.DAOForkBlock,
-		DAOForkSupport:                original.DAOForkSupport,
-		TangerineWhistleBlock:         original.TangerineWhistleBlock,
-		TangerineWhistleHash:          original.TangerineWhistleHash,
-		SpuriousDragonBlock:           original.SpuriousDragonBlock,
-		ByzantiumBlock:                original.ByzantiumBlock,
-		ConstantinopleBlock:           original.ConstantinopleBlock,
-		PetersburgBlock:               original.PetersburgBlock,
-		IstanbulBlock:                 original.IstanbulBlock,
-		MuirGlacierBlock:              original.MuirGlacierBlock,
-		BerlinBlock:                   original.BerlinBlock,
-		LondonBlock:                   original.LondonBlock,
-		ArrowGlacierBlock:             original.ArrowGlacierBlock,
-		GrayGlacierBlock:              original.GrayGlacierBlock,
-		TerminalTotalDifficulty:       original.TerminalTotalDifficulty,
-		TerminalTotalDifficultyPassed: original.TerminalTotalDifficultyPassed,
-		MergeNetsplitBlock:            original.MergeNetsplitBlock,
-		ShanghaiTime:                  original.ShanghaiTime,
-		CancunTime:                    original.CancunTime,
-		RamanujanBlock:                original.RamanujanBlock,
-		NielsBlock:                    original.NielsBlock,
-		MirrorSyncBlock:               original.MirrorSyncBlock,
-		BrunoBlock:                    original.BrunoBlock,
-		EulerBlock:                    original.EulerBlock,
-		GibbsBlock:                    original.GibbsBlock,
-		PosdaoBlock:                   original.PosdaoBlock,
-		Ethash:                        original.Ethash,
-		Clique:                        original.Clique,
-		Aura:                          original.Aura,
-		Parlia:                        original.Parlia,
-		Bor:                           original.Bor,
-	}
-=======
 	copy := *original
 	return &copy
->>>>>>> d8d04663
 }
 
 func config() *chain.Config {
