package bor

import (
	"bytes"
	"context"
	"encoding/json"

<<<<<<< HEAD
	lru "github.com/hashicorp/golang-lru"
=======
	lru2 "github.com/hashicorp/golang-lru/v2"
>>>>>>> d8d04663
	"github.com/ledgerwatch/erigon-lib/chain"
	libcommon "github.com/ledgerwatch/erigon-lib/common"
	"github.com/ledgerwatch/erigon-lib/kv"
	"github.com/ledgerwatch/erigon/consensus/bor/valset"
	"github.com/ledgerwatch/erigon/core/types"
)

// Snapshot is the state of the authorization voting at a given point in time.
type Snapshot struct {
<<<<<<< HEAD
	config   *chain.BorConfig // Consensus engine parameters to fine tune behavior
	sigcache *lru.ARCCache    // Cache of recent block signatures to speed up ecrecover
=======
	config   *chain.BorConfig                                  // Consensus engine parameters to fine tune behavior
	sigcache *lru2.ARCCache[libcommon.Hash, libcommon.Address] // Cache of recent block signatures to speed up ecrecover
>>>>>>> d8d04663

	Number       uint64                       `json:"number"`       // Block number where the snapshot was created
	Hash         libcommon.Hash               `json:"hash"`         // Block hash where the snapshot was created
	ValidatorSet *valset.ValidatorSet         `json:"validatorSet"` // Validator set at this moment
	Recents      map[uint64]libcommon.Address `json:"recents"`      // Set of recent signers for spam protections
}

const BorSeparate = "BorSeparate"

// signersAscending implements the sort interface to allow sorting a list of addresses
// type signersAscending []libcommon.Address

// func (s signersAscending) Len() int           { return len(s) }
// func (s signersAscending) Less(i, j int) bool { return bytes.Compare(s[i][:], s[j][:]) < 0 }
// func (s signersAscending) Swap(i, j int)      { s[i], s[j] = s[j], s[i] }

// newSnapshot creates a new snapshot with the specified startup parameters. This
// method does not initialize the set of recent signers, so only ever use if for
// the genesis block.
func newSnapshot(
	config *chain.BorConfig,
<<<<<<< HEAD
	sigcache *lru.ARCCache,
=======
	sigcache *lru2.ARCCache[libcommon.Hash, libcommon.Address],
>>>>>>> d8d04663
	number uint64,
	hash libcommon.Hash,
	validators []*valset.Validator,
) *Snapshot {
	snap := &Snapshot{
		config:       config,
		sigcache:     sigcache,
		Number:       number,
		Hash:         hash,
		ValidatorSet: valset.NewValidatorSet(validators),
		Recents:      make(map[uint64]libcommon.Address),
	}
	return snap
}

// loadSnapshot loads an existing snapshot from the database.
<<<<<<< HEAD
func loadSnapshot(config *chain.BorConfig, sigcache *lru.ARCCache, db kv.RwDB, hash libcommon.Hash) (*Snapshot, error) {
=======
func loadSnapshot(config *chain.BorConfig, sigcache *lru2.ARCCache[libcommon.Hash, libcommon.Address], db kv.RwDB, hash libcommon.Hash) (*Snapshot, error) {
>>>>>>> d8d04663
	tx, err := db.BeginRo(context.Background())
	if err != nil {
		return nil, err
	}

	defer tx.Rollback()

	blob, err := tx.GetOne(kv.BorSeparate, append([]byte("bor-"), hash[:]...))
	if err != nil {
		return nil, err
	}

	snap := new(Snapshot)

	if err := json.Unmarshal(blob, snap); err != nil {
		return nil, err
	}

<<<<<<< HEAD
=======
	snap.ValidatorSet.UpdateValidatorMap()

>>>>>>> d8d04663
	snap.config = config
	snap.sigcache = sigcache

	// update total voting power
	if err := snap.ValidatorSet.UpdateTotalVotingPower(); err != nil {
		return nil, err
	}

	return snap, nil
}

// store inserts the snapshot into the database.
func (s *Snapshot) store(db kv.RwDB) error {
	blob, err := json.Marshal(s)
	if err != nil {
		return err
	}

	return db.Update(context.Background(), func(tx kv.RwTx) error {
		return tx.Put(kv.BorSeparate, append([]byte("bor-"), s.Hash[:]...), blob)
	})
}

// copy creates a deep copy of the snapshot, though not the individual votes.
func (s *Snapshot) copy() *Snapshot {
	cpy := &Snapshot{
		config:       s.config,
		sigcache:     s.sigcache,
		Number:       s.Number,
		Hash:         s.Hash,
		ValidatorSet: s.ValidatorSet.Copy(),
		Recents:      make(map[uint64]libcommon.Address),
	}
	for block, signer := range s.Recents {
		cpy.Recents[block] = signer
	}

	return cpy
}

func (s *Snapshot) apply(headers []*types.Header) (*Snapshot, error) {
	// Allow passing in no headers for cleaner code
	if len(headers) == 0 {
		return s, nil
	}
	// Sanity check that the headers can be applied
	for i := 0; i < len(headers)-1; i++ {
		if headers[i+1].Number.Uint64() != headers[i].Number.Uint64()+1 {
			return nil, errOutOfRangeChain
		}
	}

	if headers[0].Number.Uint64() != s.Number+1 {
		return nil, errOutOfRangeChain
	}
	// Iterate through the headers and create a new snapshot
	snap := s.copy()

	for _, header := range headers {
		// Remove any votes on checkpoint blocks
		number := header.Number.Uint64()

		// Delete the oldest signer from the recent list to allow it signing again
		if number >= s.config.CalculateSprint(number) {
			delete(snap.Recents, number-s.config.CalculateSprint(number))
		}

		// Resolve the authorization key and check against signers
		signer, err := ecrecover(header, s.sigcache, s.config)
		if err != nil {
			return nil, err
		}

		// check if signer is in validator set
		if !snap.ValidatorSet.HasAddress(signer) {
			return nil, &UnauthorizedSignerError{number, signer.Bytes()}
		}

		if _, err = snap.GetSignerSuccessionNumber(signer); err != nil {
			return nil, err
		}

		// add recents
		snap.Recents[number] = signer

		// change validator set and change proposer
		if number > 0 && (number+1)%s.config.CalculateSprint(number) == 0 {
			if err := validateHeaderExtraField(header.Extra); err != nil {
				return nil, err
			}
			validatorBytes := header.Extra[extraVanity : len(header.Extra)-extraSeal]

			// get validators from headers and use that for new validator set
			newVals, _ := valset.ParseValidators(validatorBytes)
			v := getUpdatedValidatorSet(snap.ValidatorSet.Copy(), newVals)
			v.IncrementProposerPriority(1)
			snap.ValidatorSet = v
		}
	}

	snap.Number += uint64(len(headers))
	snap.Hash = headers[len(headers)-1].Hash()

	return snap, nil
}

// GetSignerSuccessionNumber returns the relative position of signer in terms of the in-turn proposer
func (s *Snapshot) GetSignerSuccessionNumber(signer libcommon.Address) (int, error) {
	validators := s.ValidatorSet.Validators
	proposer := s.ValidatorSet.GetProposer().Address
	proposerIndex, _ := s.ValidatorSet.GetByAddress(proposer)

	if proposerIndex == -1 {
		return -1, &UnauthorizedProposerError{s.Number, proposer.Bytes()}
	}

	signerIndex, _ := s.ValidatorSet.GetByAddress(signer)

	if signerIndex == -1 {
		return -1, &UnauthorizedSignerError{s.Number, signer.Bytes()}
	}

	tempIndex := signerIndex
	if proposerIndex != tempIndex {
		if tempIndex < proposerIndex {
			tempIndex = tempIndex + len(validators)
		}
	}

	return tempIndex - proposerIndex, nil
}

// signers retrieves the list of authorized signers in ascending order.
func (s *Snapshot) signers() []libcommon.Address {
	sigs := make([]libcommon.Address, 0, len(s.ValidatorSet.Validators))
	for _, sig := range s.ValidatorSet.Validators {
		sigs = append(sigs, sig.Address)
	}

	return sigs
}

// Difficulty returns the difficulty for a particular signer at the current snapshot number
func (s *Snapshot) Difficulty(signer libcommon.Address) uint64 {
	// if signer is empty
	if bytes.Equal(signer.Bytes(), libcommon.Address{}.Bytes()) {
		return 1
	}

	validators := s.ValidatorSet.Validators
	proposer := s.ValidatorSet.GetProposer().Address
	totalValidators := len(validators)

	proposerIndex, _ := s.ValidatorSet.GetByAddress(proposer)
	signerIndex, _ := s.ValidatorSet.GetByAddress(signer)

	// temp index
	tempIndex := signerIndex
	if tempIndex < proposerIndex {
		tempIndex = tempIndex + totalValidators
	}

	return uint64(totalValidators - (tempIndex - proposerIndex))
}<|MERGE_RESOLUTION|>--- conflicted
+++ resolved
@@ -5,11 +5,7 @@
 	"context"
 	"encoding/json"
 
-<<<<<<< HEAD
-	lru "github.com/hashicorp/golang-lru"
-=======
 	lru2 "github.com/hashicorp/golang-lru/v2"
->>>>>>> d8d04663
 	"github.com/ledgerwatch/erigon-lib/chain"
 	libcommon "github.com/ledgerwatch/erigon-lib/common"
 	"github.com/ledgerwatch/erigon-lib/kv"
@@ -19,13 +15,8 @@
 
 // Snapshot is the state of the authorization voting at a given point in time.
 type Snapshot struct {
-<<<<<<< HEAD
-	config   *chain.BorConfig // Consensus engine parameters to fine tune behavior
-	sigcache *lru.ARCCache    // Cache of recent block signatures to speed up ecrecover
-=======
 	config   *chain.BorConfig                                  // Consensus engine parameters to fine tune behavior
 	sigcache *lru2.ARCCache[libcommon.Hash, libcommon.Address] // Cache of recent block signatures to speed up ecrecover
->>>>>>> d8d04663
 
 	Number       uint64                       `json:"number"`       // Block number where the snapshot was created
 	Hash         libcommon.Hash               `json:"hash"`         // Block hash where the snapshot was created
@@ -47,11 +38,7 @@
 // the genesis block.
 func newSnapshot(
 	config *chain.BorConfig,
-<<<<<<< HEAD
-	sigcache *lru.ARCCache,
-=======
 	sigcache *lru2.ARCCache[libcommon.Hash, libcommon.Address],
->>>>>>> d8d04663
 	number uint64,
 	hash libcommon.Hash,
 	validators []*valset.Validator,
@@ -68,11 +55,7 @@
 }
 
 // loadSnapshot loads an existing snapshot from the database.
-<<<<<<< HEAD
-func loadSnapshot(config *chain.BorConfig, sigcache *lru.ARCCache, db kv.RwDB, hash libcommon.Hash) (*Snapshot, error) {
-=======
 func loadSnapshot(config *chain.BorConfig, sigcache *lru2.ARCCache[libcommon.Hash, libcommon.Address], db kv.RwDB, hash libcommon.Hash) (*Snapshot, error) {
->>>>>>> d8d04663
 	tx, err := db.BeginRo(context.Background())
 	if err != nil {
 		return nil, err
@@ -91,11 +74,8 @@
 		return nil, err
 	}
 
-<<<<<<< HEAD
-=======
 	snap.ValidatorSet.UpdateValidatorMap()
 
->>>>>>> d8d04663
 	snap.config = config
 	snap.sigcache = sigcache
 
