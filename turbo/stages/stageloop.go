--- conflicted
+++ resolved
@@ -222,7 +222,6 @@
 			headTd256, overflow := uint256.FromBig(headTd)
 			if overflow {
 				return fmt.Errorf("headTds higher than 2^256-1")
-<<<<<<< HEAD
 			}
 			updateHead(ctx, head, headHeader.Time, headHash, headTd256)
 		}
@@ -230,21 +229,9 @@
 		if notifications != nil && notifications.Events != nil {
 			if err = stagedsync.NotifyNewHeaders(ctx, finishProgressBefore, head, sync.PrevUnwindPoint(), notifications.Events, tx); err != nil {
 				return nil
-=======
->>>>>>> d8d04663
-			}
-			updateHead(ctx, head, headHeader.Time, headHash, headTd256)
-		}
-
-<<<<<<< HEAD
-=======
-		if notifications != nil && notifications.Events != nil {
-			if err = stagedsync.NotifyNewHeaders(ctx, finishProgressBefore, head, sync.PrevUnwindPoint(), notifications.Events, tx); err != nil {
-				return nil
-			}
-		}
-
->>>>>>> d8d04663
+			}
+		}
+
 		headBlockHash = rawdb.ReadHeadBlockHash(tx)
 		return nil
 	}); err != nil {
@@ -418,10 +405,7 @@
 			snapshots,
 			blockReader,
 			cfg.HistoryV3,
-<<<<<<< HEAD
-=======
 			cfg.TransactionsV3,
->>>>>>> d8d04663
 		),
 		stagedsync.StageSendersCfg(db, controlServer.ChainConfig, false, dirs.Tmp, cfg.Prune, blockRetire, controlServer.Hd),
 		stagedsync.StageExecuteBlocksCfg(
@@ -454,16 +438,7 @@
 }
 
 func NewInMemoryExecution(ctx context.Context, db kv.RwDB, cfg *ethconfig.Config, controlServer *sentry.MultiClient, dirs datadir.Dirs, notifications *shards.Notifications, snapshots *snapshotsync.RoSnapshots, agg *state.AggregatorV3) (*stagedsync.Sync, error) {
-<<<<<<< HEAD
-	var blockReader services.FullBlockReader
-	if cfg.Snapshot.Enabled {
-		blockReader = snapshotsync.NewBlockReaderWithSnapshots(snapshots)
-	} else {
-		blockReader = snapshotsync.NewBlockReader()
-	}
-=======
 	blockReader := snapshotsync.NewBlockReaderWithSnapshots(snapshots, cfg.TransactionsV3)
->>>>>>> d8d04663
 
 	return stagedsync.New(
 		stagedsync.StateStages(ctx,
@@ -482,11 +457,7 @@
 				dirs.Tmp,
 				nil, nil,
 			),
-<<<<<<< HEAD
-			stagedsync.StageBodiesCfg(db, controlServer.Bd, controlServer.SendBodyRequest, controlServer.Penalize, controlServer.BroadcastNewBlock, cfg.Sync.BodyDownloadTimeoutSeconds, *controlServer.ChainConfig, snapshots, blockReader, cfg.HistoryV3),
-=======
 			stagedsync.StageBodiesCfg(db, controlServer.Bd, controlServer.SendBodyRequest, controlServer.Penalize, controlServer.BroadcastNewBlock, cfg.Sync.BodyDownloadTimeoutSeconds, *controlServer.ChainConfig, snapshots, blockReader, cfg.HistoryV3, cfg.TransactionsV3),
->>>>>>> d8d04663
 			stagedsync.StageBlockHashesCfg(db, dirs.Tmp, controlServer.ChainConfig),
 			stagedsync.StageSendersCfg(db, controlServer.ChainConfig, true, dirs.Tmp, cfg.Prune, nil, controlServer.Hd),
 			stagedsync.StageExecuteBlocksCfg(
