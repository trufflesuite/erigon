package transactions

import (
	"context"
	"encoding/hex"
	"encoding/json"
	"errors"
	"fmt"
	"time"

	jsoniter "github.com/json-iterator/go"
<<<<<<< HEAD
=======
	ethereum "github.com/ledgerwatch/erigon"
>>>>>>> d8d04663
	"github.com/ledgerwatch/erigon-lib/chain"
	libcommon "github.com/ledgerwatch/erigon-lib/common"
	"github.com/ledgerwatch/erigon-lib/kv"
	"github.com/ledgerwatch/erigon/consensus"
	"github.com/ledgerwatch/erigon/consensus/bor/statefull"
	"github.com/ledgerwatch/erigon/core"
	"github.com/ledgerwatch/erigon/core/state"
	"github.com/ledgerwatch/erigon/core/types"
	"github.com/ledgerwatch/erigon/core/vm"
	"github.com/ledgerwatch/erigon/core/vm/evmtypes"
	"github.com/ledgerwatch/erigon/eth/stagedsync"
	"github.com/ledgerwatch/erigon/eth/tracers"
	"github.com/ledgerwatch/erigon/eth/tracers/logger"
	"github.com/ledgerwatch/erigon/turbo/rpchelper"
	"github.com/ledgerwatch/erigon/turbo/services"
)

type BlockGetter interface {
	// GetBlockByHash retrieves a block from the database by hash, caching it if found.
	GetBlockByHash(hash libcommon.Hash) (*types.Block, error)
	// GetBlock retrieves a block from the database by hash and number,
	// caching it if found.
	GetBlock(hash libcommon.Hash, number uint64) *types.Block
}

// ComputeTxEnv returns the execution environment of a certain transaction.
func ComputeTxEnv(ctx context.Context, engine consensus.EngineReader, block *types.Block, cfg *chain.Config, headerReader services.HeaderReader, dbtx kv.Tx, txIndex int, historyV3 bool) (core.Message, evmtypes.BlockContext, evmtypes.TxContext, *state.IntraBlockState, state.StateReader, error) {
	reader, err := rpchelper.CreateHistoryStateReader(dbtx, block.NumberU64(), txIndex, historyV3, cfg.ChainName)
	if err != nil {
		return nil, evmtypes.BlockContext{}, evmtypes.TxContext{}, nil, nil, err
	}

	// Create the parent state database
	statedb := state.New(reader)

	if txIndex == 0 && len(block.Transactions()) == 0 {
		return nil, evmtypes.BlockContext{}, evmtypes.TxContext{}, statedb, reader, nil
	}
	getHeader := func(hash libcommon.Hash, n uint64) *types.Header {
		h, _ := headerReader.HeaderByNumber(ctx, dbtx, n)
		return h
	}
	header := block.HeaderNoCopy()
	BlockContext := core.NewEVMBlockContext(header, core.GetHashFn(header, getHeader), engine, nil)

	// Recompute transactions up to the target index.
	signer := types.MakeSigner(cfg, block.NumberU64())
	if historyV3 {
		rules := cfg.Rules(BlockContext.BlockNumber, BlockContext.Time)
		txn := block.Transactions()[txIndex]
		statedb.Prepare(txn.Hash(), block.Hash(), txIndex)
		msg, _ := txn.AsMessage(*signer, block.BaseFee(), rules)
		if msg.FeeCap().IsZero() && engine != nil {
			syscall := func(contract libcommon.Address, data []byte) ([]byte, error) {
				return core.SysCallContract(contract, data, *cfg, statedb, header, engine, true /* constCall */)
			}
			msg.SetIsFree(engine.IsServiceTransaction(msg.From(), syscall))
		}

		TxContext := core.NewEVMTxContext(msg)
		return msg, BlockContext, TxContext, statedb, reader, nil
	}
	vmenv := vm.NewEVM(BlockContext, evmtypes.TxContext{}, statedb, cfg, vm.Config{})
	rules := vmenv.ChainRules()

	consensusHeaderReader := stagedsync.NewChainReaderImpl(cfg, dbtx, nil)

	core.InitializeBlockExecution(engine.(consensus.Engine), consensusHeaderReader, nil, header, block.Transactions(), block.Uncles(), cfg, statedb)

	for idx, txn := range block.Transactions() {
		select {
		default:
		case <-ctx.Done():
			return nil, evmtypes.BlockContext{}, evmtypes.TxContext{}, nil, nil, ctx.Err()
		}
		statedb.Prepare(txn.Hash(), block.Hash(), idx)

		// Assemble the transaction call message and return if the requested offset
		msg, _ := txn.AsMessage(*signer, block.BaseFee(), rules)
		if msg.FeeCap().IsZero() && engine != nil {
			syscall := func(contract libcommon.Address, data []byte) ([]byte, error) {
				return core.SysCallContract(contract, data, *cfg, statedb, header, engine, true /* constCall */)
			}
			msg.SetIsFree(engine.IsServiceTransaction(msg.From(), syscall))
		}

		TxContext := core.NewEVMTxContext(msg)
		if idx == txIndex {
			return msg, BlockContext, TxContext, statedb, reader, nil
		}
		vmenv.Reset(TxContext, statedb)
		// Not yet the searched for transaction, execute on top of the current state
		if _, err := core.ApplyMessage(vmenv, msg, new(core.GasPool).AddGas(txn.GetGas()), true /* refunds */, false /* gasBailout */); err != nil {
			return nil, evmtypes.BlockContext{}, evmtypes.TxContext{}, nil, nil, fmt.Errorf("transaction %x failed: %w", txn.Hash(), err)
		}
		// Ensure any modifications are committed to the state
		// Only delete empty objects if EIP161 (part of Spurious Dragon) is in effect
		_ = statedb.FinalizeTx(rules, reader.(*state.PlainState))

		if idx+1 == len(block.Transactions()) {
			// Return the state from evaluating all txs in the block, note no msg or TxContext in this case
			return nil, BlockContext, evmtypes.TxContext{}, statedb, reader, nil
		}
	}
	return nil, evmtypes.BlockContext{}, evmtypes.TxContext{}, nil, nil, fmt.Errorf("transaction index %d out of range for block %x", txIndex, block.Hash())
}

// TraceTx configures a new tracer according to the provided configuration, and
// executes the given message in the provided environment. The return value will
// be tracer dependent.
func TraceTx(
	ctx context.Context,
	message core.Message,
	blockCtx evmtypes.BlockContext,
	txCtx evmtypes.TxContext,
	ibs evmtypes.IntraBlockState,
	config *tracers.TraceConfig,
	chainConfig *chain.Config,
	stream *jsoniter.Stream,
	callTimeout time.Duration,
) error {
	// Assemble the structured logger or the JavaScript tracer
	var (
		tracer vm.EVMLogger
		err    error
	)
	var streaming bool
	switch {
	case config != nil && config.Tracer != nil:
		// Define a meaningful timeout of a single transaction trace
		timeout := callTimeout
		if config.Timeout != nil {
			if timeout, err = time.ParseDuration(*config.Timeout); err != nil {
				stream.WriteNil()
				return err
			}
		}
		// Construct the JavaScript tracer to execute with
		cfg := json.RawMessage("{}")
		if config != nil && config.TracerConfig != nil {
			cfg = *config.TracerConfig
		}
		if tracer, err = tracers.New(*config.Tracer, &tracers.Context{
			TxHash: txCtx.TxHash,
		}, cfg); err != nil {
			stream.WriteNil()
			return err
		}
		// Handle timeouts and RPC cancellations
		deadlineCtx, cancel := context.WithTimeout(ctx, timeout)
		go func() {
			<-deadlineCtx.Done()
			tracer.(tracers.Tracer).Stop(errors.New("execution timeout"))
		}()
		defer cancel()
		streaming = false

	case config == nil:
		tracer = logger.NewJsonStreamLogger(nil, ctx, stream)
		streaming = true

	default:
		tracer = logger.NewJsonStreamLogger(config.LogConfig, ctx, stream)
		streaming = true
	}
	// Run the transaction with tracing enabled.
	vmenv := vm.NewEVM(blockCtx, txCtx, ibs, chainConfig, vm.Config{Debug: true, Tracer: tracer})
	var refunds = true
	if config != nil && config.NoRefunds != nil && *config.NoRefunds {
		refunds = false
	}
	if streaming {
		stream.WriteObjectStart()
		stream.WriteObjectField("structLogs")
		stream.WriteArrayStart()
	}

	var result *core.ExecutionResult
	if config != nil && config.BorTx != nil && *config.BorTx {
		callmsg := prepareCallMessage(message)
		result, err = statefull.ApplyBorMessage(*vmenv, callmsg)
	} else {
		result, err = core.ApplyMessage(vmenv, message, new(core.GasPool).AddGas(message.Gas()), refunds, false /* gasBailout */)
	}

	if err != nil {
		if streaming {
			stream.WriteArrayEnd()
			stream.WriteObjectEnd()
<<<<<<< HEAD
=======
			stream.WriteMore()
			stream.WriteObjectField("resultHack") // higher-level func will assing it to NULL
>>>>>>> d8d04663
		} else {
			stream.WriteNil()
		}
		return fmt.Errorf("tracing failed: %w", err)
	}
	// Depending on the tracer type, format and return the output
	if streaming {
		stream.WriteArrayEnd()
		stream.WriteMore()
		stream.WriteObjectField("gas")
		stream.WriteUint64(result.UsedGas)
		stream.WriteMore()
		stream.WriteObjectField("failed")
		stream.WriteBool(result.Failed())
		stream.WriteMore()
		// If the result contains a revert reason, return it.
		returnVal := hex.EncodeToString(result.Return())
		if len(result.Revert()) > 0 {
			returnVal = hex.EncodeToString(result.Revert())
		}
		stream.WriteObjectField("returnValue")
		stream.WriteString(returnVal)
		stream.WriteObjectEnd()
	} else {
		if r, err1 := tracer.(tracers.Tracer).GetResult(); err1 == nil {
			stream.Write(r)
		} else {
			return err1
		}
	}
	return nil
<<<<<<< HEAD
=======
}

func prepareCallMessage(msg core.Message) statefull.Callmsg {
	return statefull.Callmsg{
		CallMsg: ethereum.CallMsg{
			From:       msg.From(),
			To:         msg.To(),
			Gas:        msg.Gas(),
			GasPrice:   msg.GasPrice(),
			Value:      msg.Value(),
			Data:       msg.Data(),
			AccessList: msg.AccessList(),
		}}
>>>>>>> d8d04663
}<|MERGE_RESOLUTION|>--- conflicted
+++ resolved
@@ -9,10 +9,7 @@
 	"time"
 
 	jsoniter "github.com/json-iterator/go"
-<<<<<<< HEAD
-=======
 	ethereum "github.com/ledgerwatch/erigon"
->>>>>>> d8d04663
 	"github.com/ledgerwatch/erigon-lib/chain"
 	libcommon "github.com/ledgerwatch/erigon-lib/common"
 	"github.com/ledgerwatch/erigon-lib/kv"
@@ -202,11 +199,8 @@
 		if streaming {
 			stream.WriteArrayEnd()
 			stream.WriteObjectEnd()
-<<<<<<< HEAD
-=======
 			stream.WriteMore()
 			stream.WriteObjectField("resultHack") // higher-level func will assing it to NULL
->>>>>>> d8d04663
 		} else {
 			stream.WriteNil()
 		}
@@ -238,8 +232,6 @@
 		}
 	}
 	return nil
-<<<<<<< HEAD
-=======
 }
 
 func prepareCallMessage(msg core.Message) statefull.Callmsg {
@@ -253,5 +245,4 @@
 			Data:       msg.Data(),
 			AccessList: msg.AccessList(),
 		}}
->>>>>>> d8d04663
 }