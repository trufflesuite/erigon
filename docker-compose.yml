--- conflicted
+++ resolved
@@ -60,17 +60,8 @@
     command: ${TXPOOL_FLAGS-} --private.api.addr=erigon:9090 --txpool.api.addr=0.0.0.0:9094 --sentry.api.addr=sentry:9091 --datadir=/home/erigon/.local/share/erigon
 
   rpcdaemon:
-<<<<<<< HEAD
-    build: .
-    pid: service:erigon # Use erigon's PID namespace. It's required to open Erigon's DB from another process (RPCDaemon local-mode)
-    volumes_from: [ erigon ]
-    restart: unless-stopped
-    mem_swappiness: 0
-    user: ${DOCKER_UID:-1000}:${DOCKER_GID:-1000}
-=======
     <<: *default-erigon-service
     entrypoint: rpcdaemon
->>>>>>> d8d04663
     command: |
       ${RPCDAEMON_FLAGS-} --http.addr=0.0.0.0 --http.vhosts=* --http.corsdomain=* --ws
       --private.api.addr=erigon:9090 --txpool.api.addr=txpool:9094 --datadir=/home/erigon/.local/share/erigon
