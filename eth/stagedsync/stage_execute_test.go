package stagedsync

import (
	"context"
	"encoding/binary"
	"fmt"
	"testing"
	"time"

	"github.com/ledgerwatch/erigon-lib/kv"
	"github.com/ledgerwatch/erigon-lib/kv/memdb"
	"github.com/ledgerwatch/erigon-lib/kv/rawdbv3"
	"github.com/ledgerwatch/erigon-lib/kv/temporal/historyv2"
	libstate "github.com/ledgerwatch/erigon-lib/state"
	"github.com/ledgerwatch/erigon/cmd/state/exec22"
	"github.com/ledgerwatch/erigon/core/state"
	"github.com/ledgerwatch/erigon/eth/ethconfig"
	"github.com/ledgerwatch/erigon/eth/stagedsync/stages"
	"github.com/ledgerwatch/erigon/ethdb/prune"
	"github.com/ledgerwatch/erigon/params"
	"github.com/stretchr/testify/require"
)

func TestExec(t *testing.T) {
	ctx, db1, db2 := context.Background(), memdb.NewTestDB(t), memdb.NewTestDB(t)
	cfg := ExecuteBlockCfg{}

	t.Run("UnwindExecutionStagePlainStatic", func(t *testing.T) {
		require, tx1, tx2 := require.New(t), memdb.BeginRw(t, db1), memdb.BeginRw(t, db2)

		generateBlocks(t, 1, 25, plainWriterGen(tx1), staticCodeStaticIncarnations)
		generateBlocks(t, 1, 50, plainWriterGen(tx2), staticCodeStaticIncarnations)

		err := stages.SaveStageProgress(tx2, stages.Execution, 50)
		require.NoError(err)

		u := &UnwindState{ID: stages.Execution, UnwindPoint: 25}
		s := &StageState{ID: stages.Execution, BlockNumber: 50}
		err = UnwindExecutionStage(u, s, tx2, ctx, cfg, false)
		require.NoError(err)

		compareCurrentState(t, tx1, tx2, kv.PlainState, kv.PlainContractCode, kv.ContractTEVMCode)
	})
	t.Run("UnwindExecutionStagePlainWithIncarnationChanges", func(t *testing.T) {
		require, tx1, tx2 := require.New(t), memdb.BeginRw(t, db1), memdb.BeginRw(t, db2)

		generateBlocks(t, 1, 25, plainWriterGen(tx1), changeCodeWithIncarnations)
		generateBlocks(t, 1, 50, plainWriterGen(tx2), changeCodeWithIncarnations)

		err := stages.SaveStageProgress(tx2, stages.Execution, 50)
		require.NoError(err)

		u := &UnwindState{ID: stages.Execution, UnwindPoint: 25}
		s := &StageState{ID: stages.Execution, BlockNumber: 50}
		err = UnwindExecutionStage(u, s, tx2, ctx, cfg, false)
		require.NoError(err)

		compareCurrentState(t, tx1, tx2, kv.PlainState, kv.PlainContractCode)
	})
	t.Run("UnwindExecutionStagePlainWithCodeChanges", func(t *testing.T) {
		t.Skip("not supported yet, to be restored")
		require, tx1, tx2 := require.New(t), memdb.BeginRw(t, db1), memdb.BeginRw(t, db2)

		generateBlocks(t, 1, 25, plainWriterGen(tx1), changeCodeIndepenentlyOfIncarnations)
		generateBlocks(t, 1, 50, plainWriterGen(tx2), changeCodeIndepenentlyOfIncarnations)

		err := stages.SaveStageProgress(tx2, stages.Execution, 50)
		if err != nil {
			t.Errorf("error while saving progress: %v", err)
		}
		u := &UnwindState{ID: stages.Execution, UnwindPoint: 25}
		s := &StageState{ID: stages.Execution, BlockNumber: 50}
		err = UnwindExecutionStage(u, s, tx2, ctx, cfg, false)
		require.NoError(err)

		compareCurrentState(t, tx1, tx2, kv.PlainState, kv.PlainContractCode)
	})

	t.Run("PruneExecution", func(t *testing.T) {
		require, tx := require.New(t), memdb.BeginRw(t, db1)

		generateBlocks(t, 1, 20, plainWriterGen(tx), changeCodeIndepenentlyOfIncarnations)
		err := stages.SaveStageProgress(tx, stages.Execution, 20)
		require.NoError(err)

		available, err := historyv2.AvailableFrom(tx)
		require.NoError(err)
		require.Equal(uint64(1), available)

		s := &PruneState{ID: stages.Execution, ForwardProgress: 20}
		// check pruning distance > than current stage progress
		err = PruneExecutionStage(s, tx, ExecuteBlockCfg{prune: prune.Mode{History: prune.Distance(100), Receipts: prune.Distance(101), CallTraces: prune.Distance(200)}}, ctx, false)
		require.NoError(err)

		available, err = historyv2.AvailableFrom(tx)
		require.NoError(err)
		require.Equal(uint64(1), available)
		available, err = historyv2.AvailableStorageFrom(tx)
		require.NoError(err)
		require.Equal(uint64(1), available)

		// pruning distance, first run
		err = PruneExecutionStage(s, tx, ExecuteBlockCfg{prune: prune.Mode{History: prune.Distance(5),
			Receipts: prune.Distance(10), CallTraces: prune.Distance(15)}}, ctx, false)
		require.NoError(err)

		available, err = historyv2.AvailableFrom(tx)
		require.NoError(err)
		require.Equal(uint64(15), available)
		available, err = historyv2.AvailableStorageFrom(tx)
		require.NoError(err)
		require.Equal(uint64(15), available)

		// pruning distance, second run
		err = PruneExecutionStage(s, tx, ExecuteBlockCfg{prune: prune.Mode{History: prune.Distance(5),
			Receipts: prune.Distance(15), CallTraces: prune.Distance(25)}}, ctx, false)
		require.NoError(err)

		available, err = historyv2.AvailableFrom(tx)
		require.NoError(err)
		require.Equal(uint64(15), available)
		available, err = historyv2.AvailableStorageFrom(tx)
		require.NoError(err)
		require.Equal(uint64(15), available)
	})
}

func apply(tx kv.RwTx, agg *libstate.AggregatorV3) (beforeBlock, afterBlock testGenHook, w state.StateWriter) {
	agg.SetTx(tx)
	agg.StartWrites()

	rs := state.NewStateV3()
<<<<<<< HEAD
	stateWriter := state.NewStateWriter22(rs)
=======
	stateWriter := state.NewStateWriterV3(rs)
>>>>>>> d8d04663
	return func(n, from, numberOfBlocks uint64) {
			stateWriter.SetTxNum(n)
			stateWriter.ResetWriteSet()
		}, func(n, from, numberOfBlocks uint64) {
			txTask := &exec22.TxTask{
				BlockNum:   n,
				Rules:      params.TestRules,
				TxNum:      n,
				TxIndex:    0,
				Final:      true,
				WriteLists: stateWriter.WriteSet(),
			}
			txTask.AccountPrevs, txTask.AccountDels, txTask.StoragePrevs, txTask.CodePrevs = stateWriter.PrevAndDels()
			if err := rs.ApplyState(tx, txTask, agg); err != nil {
				panic(err)
			}
			if err := rs.ApplyHistory(txTask, agg); err != nil {
				panic(err)
			}
			if n == from+numberOfBlocks-1 {
				err := rs.Flush(context.Background(), tx, "", time.NewTicker(time.Minute))
				if err != nil {
					panic(err)
				}
				if err := agg.Flush(context.Background(), tx); err != nil {
					panic(err)
				}
			}
		}, stateWriter
}

func newAgg(t *testing.T) *libstate.AggregatorV3 {
	t.Helper()
	dir, ctx := t.TempDir(), context.Background()
	agg, err := libstate.NewAggregatorV3(ctx, dir, dir, ethconfig.HistoryV3AggregationStep, nil)
	require.NoError(t, err)
	err = agg.OpenFolder()
	require.NoError(t, err)
	return agg
}

func TestExec22(t *testing.T) {
	ctx, db1, db2 := context.Background(), memdb.NewTestDB(t), memdb.NewTestDB(t)
	agg := newAgg(t)
	cfg := ExecuteBlockCfg{historyV3: true, agg: agg}

	t.Run("UnwindExecutionStagePlainStatic", func(t *testing.T) {
		require, tx1, tx2 := require.New(t), memdb.BeginRw(t, db1), memdb.BeginRw(t, db2)

		beforeBlock, afterBlock, stateWriter := apply(tx1, agg)
		generateBlocks2(t, 1, 25, stateWriter, beforeBlock, afterBlock, staticCodeStaticIncarnations)
		beforeBlock, afterBlock, stateWriter = apply(tx2, agg)
		generateBlocks2(t, 1, 50, stateWriter, beforeBlock, afterBlock, staticCodeStaticIncarnations)

		err := stages.SaveStageProgress(tx2, stages.Execution, 50)
		require.NoError(err)

		for i := uint64(0); i < 50; i++ {
			err = rawdbv3.TxNums.Append(tx2, i, i)
			require.NoError(err)
		}

		u := &UnwindState{ID: stages.Execution, UnwindPoint: 25}
		s := &StageState{ID: stages.Execution, BlockNumber: 50}
		err = UnwindExecutionStage(u, s, tx2, ctx, cfg, false)
		require.NoError(err)

		compareCurrentState(t, tx1, tx2, kv.PlainState, kv.PlainContractCode)
	})
	t.Run("UnwindExecutionStagePlainWithIncarnationChanges", func(t *testing.T) {
		t.Skip("we don't delete newer incarnations - seems it's a feature?")
		require, tx1, tx2 := require.New(t), memdb.BeginRw(t, db1), memdb.BeginRw(t, db2)

		beforeBlock, afterBlock, stateWriter := apply(tx1, agg)
		generateBlocks2(t, 1, 25, stateWriter, beforeBlock, afterBlock, changeCodeWithIncarnations)
		beforeBlock, afterBlock, stateWriter = apply(tx2, agg)
		generateBlocks2(t, 1, 50, stateWriter, beforeBlock, afterBlock, changeCodeWithIncarnations)

		err := stages.SaveStageProgress(tx2, stages.Execution, 50)
		require.NoError(err)

		for i := uint64(0); i < 50; i++ {
			err = rawdbv3.TxNums.Append(tx2, i, i)
			require.NoError(err)
		}

		u := &UnwindState{ID: stages.Execution, UnwindPoint: 25}
		s := &StageState{ID: stages.Execution, BlockNumber: 50}
		err = UnwindExecutionStage(u, s, tx2, ctx, cfg, false)
		require.NoError(err)

		tx1.ForEach(kv.PlainState, nil, func(k, v []byte) error {
			if len(k) > 20 {
				fmt.Printf("a: inc=%d, loc=%x, v=%x\n", binary.BigEndian.Uint64(k[20:]), k[28:], v)
			}
			return nil
		})
		tx2.ForEach(kv.PlainState, nil, func(k, v []byte) error {
			if len(k) > 20 {
				fmt.Printf("b: inc=%d, loc=%x, v=%x\n", binary.BigEndian.Uint64(k[20:]), k[28:], v)
			}
			return nil
		})

		compareCurrentState(t, tx1, tx2, kv.PlainState, kv.PlainContractCode)
	})
}<|MERGE_RESOLUTION|>--- conflicted
+++ resolved
@@ -130,11 +130,7 @@
 	agg.StartWrites()
 
 	rs := state.NewStateV3()
-<<<<<<< HEAD
-	stateWriter := state.NewStateWriter22(rs)
-=======
 	stateWriter := state.NewStateWriterV3(rs)
->>>>>>> d8d04663
 	return func(n, from, numberOfBlocks uint64) {
 			stateWriter.SetTxNum(n)
 			stateWriter.ResetWriteSet()
