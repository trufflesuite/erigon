package stagedsync

import (
	"context"
	"encoding/binary"
	"testing"

	libcommon "github.com/ledgerwatch/erigon-lib/common"
	"github.com/ledgerwatch/erigon-lib/common/hexutility"
	"github.com/ledgerwatch/erigon-lib/common/length"
	"github.com/ledgerwatch/erigon-lib/kv"
	"github.com/ledgerwatch/erigon-lib/kv/memdb"

	"github.com/ledgerwatch/erigon/common"
	"github.com/ledgerwatch/erigon/common/dbutils"
	"github.com/ledgerwatch/erigon/core/types/accounts"
	"github.com/ledgerwatch/erigon/params"
	"github.com/ledgerwatch/erigon/turbo/snapshotsync"
	"github.com/ledgerwatch/erigon/turbo/trie"

	"github.com/stretchr/testify/assert"
	"github.com/stretchr/testify/require"
)

func addTestAccount(tx kv.Putter, hash libcommon.Hash, balance uint64, incarnation uint64) error {
	acc := accounts.NewAccount()
	acc.Balance.SetUint64(balance)
	acc.Incarnation = incarnation
	if incarnation != 0 {
		acc.CodeHash = libcommon.HexToHash("0x5be74cad16203c4905c068b012a2e9fb6d19d036c410f16fd177f337541440dd")
	}
	encoded := make([]byte, acc.EncodingLengthForStorage())
	acc.EncodeForStorage(encoded)
	return tx.Put(kv.HashedAccounts, hash[:], encoded)
}

func TestAccountAndStorageTrie(t *testing.T) {
	db, tx := memdb.NewTestTx(t)
	ctx := context.Background()

	hash1 := libcommon.HexToHash("0xB000000000000000000000000000000000000000000000000000000000000000")
	assert.Nil(t, addTestAccount(tx, hash1, 3*params.Ether, 0))

	hash2 := libcommon.HexToHash("0xB040000000000000000000000000000000000000000000000000000000000000")
	assert.Nil(t, addTestAccount(tx, hash2, 1*params.Ether, 0))

	incarnation := uint64(1)
	hash3 := libcommon.HexToHash("0xB041000000000000000000000000000000000000000000000000000000000000")
	assert.Nil(t, addTestAccount(tx, hash3, 2*params.Ether, incarnation))

	loc1 := libcommon.HexToHash("0x1200000000000000000000000000000000000000000000000000000000000000")
	loc2 := libcommon.HexToHash("0x1400000000000000000000000000000000000000000000000000000000000000")
	loc3 := libcommon.HexToHash("0x3000000000000000000000000000000000000000000000000000000000E00000")
	loc4 := libcommon.HexToHash("0x3000000000000000000000000000000000000000000000000000000000E00001")

	val1 := common.FromHex("0x42")
	val2 := common.FromHex("0x01")
	val3 := common.FromHex("0x127a89")
	val4 := common.FromHex("0x05")

	assert.Nil(t, tx.Put(kv.HashedStorage, dbutils.GenerateCompositeStorageKey(hash3, incarnation, loc1), val1))
	assert.Nil(t, tx.Put(kv.HashedStorage, dbutils.GenerateCompositeStorageKey(hash3, incarnation, loc2), val2))
	assert.Nil(t, tx.Put(kv.HashedStorage, dbutils.GenerateCompositeStorageKey(hash3, incarnation, loc3), val3))
	assert.Nil(t, tx.Put(kv.HashedStorage, dbutils.GenerateCompositeStorageKey(hash3, incarnation, loc4), val4))

	hash4a := libcommon.HexToHash("0xB1A0000000000000000000000000000000000000000000000000000000000000")
	assert.Nil(t, addTestAccount(tx, hash4a, 4*params.Ether, 0))

	hash5 := libcommon.HexToHash("0xB310000000000000000000000000000000000000000000000000000000000000")
	assert.Nil(t, addTestAccount(tx, hash5, 8*params.Ether, 0))

	hash6 := libcommon.HexToHash("0xB340000000000000000000000000000000000000000000000000000000000000")
	assert.Nil(t, addTestAccount(tx, hash6, 1*params.Ether, 0))

	// ----------------------------------------------------------------
	// Populate account & storage trie DB tables
	// ----------------------------------------------------------------

	historyV3 := false
<<<<<<< HEAD
	blockReader := snapshotsync.NewBlockReader()
=======
	blockReader := snapshotsync.NewBlockReaderWithSnapshots(nil, false)
>>>>>>> d8d04663
	cfg := StageTrieCfg(db, false, true, false, t.TempDir(), blockReader, nil, historyV3, nil)
	_, err := RegenerateIntermediateHashes("IH", tx, cfg, libcommon.Hash{} /* expectedRootHash */, ctx)
	assert.Nil(t, err)

	// ----------------------------------------------------------------
	// Check account trie
	// ----------------------------------------------------------------

	accountTrieA := make(map[string][]byte)
	err = tx.ForEach(kv.TrieOfAccounts, nil, func(k, v []byte) error {
		accountTrieA[string(k)] = common.CopyBytes(v)
		return nil
	})
	assert.Nil(t, err)

	assert.Equal(t, 2, len(accountTrieA))

	hasState1a, hasTree1a, hasHash1a, hashes1a, rootHash1a := trie.UnmarshalTrieNode(accountTrieA[string(common.FromHex("0B"))])
	assert.Equal(t, uint16(0b1011), hasState1a)
	assert.Equal(t, uint16(0b0001), hasTree1a)
	assert.Equal(t, uint16(0b1001), hasHash1a)
	assert.Equal(t, 2*length.Hash, len(hashes1a))
	assert.Equal(t, 0, len(rootHash1a))

	hasState2a, hasTree2a, hasHash2a, hashes2a, rootHash2a := trie.UnmarshalTrieNode(accountTrieA[string(common.FromHex("0B00"))])
	assert.Equal(t, uint16(0b10001), hasState2a)
	assert.Equal(t, uint16(0b00000), hasTree2a)
	assert.Equal(t, uint16(0b10000), hasHash2a)
	assert.Equal(t, 1*length.Hash, len(hashes2a))
	assert.Equal(t, 0, len(rootHash2a))

	// ----------------------------------------------------------------
	// Check storage trie
	// ----------------------------------------------------------------

	storageTrie := make(map[string][]byte)
	err = tx.ForEach(kv.TrieOfStorage, nil, func(k, v []byte) error {
		storageTrie[string(k)] = common.CopyBytes(v)
		return nil
	})
	assert.Nil(t, err)

	assert.Equal(t, 1, len(storageTrie))

	storageKey := make([]byte, length.Hash+8)
	copy(storageKey, hash3.Bytes())
	binary.BigEndian.PutUint64(storageKey[length.Hash:], incarnation)

	hasState3, hasTree3, hasHash3, hashes3, rootHash3 := trie.UnmarshalTrieNode(storageTrie[string(storageKey)])
	assert.Equal(t, uint16(0b1010), hasState3)
	assert.Equal(t, uint16(0b0000), hasTree3)
	assert.Equal(t, uint16(0b0010), hasHash3)
	assert.Equal(t, 1*length.Hash, len(hashes3))
	assert.Equal(t, length.Hash, len(rootHash3))

	// ----------------------------------------------------------------
	// Incremental trie
	// ----------------------------------------------------------------

	newAddress := libcommon.HexToAddress("0x4f61f2d5ebd991b85aa1677db97307caf5215c91")
	hash4b, err := common.HashData(newAddress[:])
	assert.Nil(t, err)
	assert.Equal(t, hash4a[0], hash4b[0])

	assert.Nil(t, addTestAccount(tx, hash4b, 5*params.Ether, 0))

	err = tx.Put(kv.AccountChangeSet, hexutility.EncodeTs(1), newAddress[:])
	assert.Nil(t, err)

	var s StageState
	s.BlockNumber = 0
	_, err = incrementIntermediateHashes("IH", &s, tx, 1 /* to */, cfg, libcommon.Hash{} /* expectedRootHash */, nil /* quit */)
	assert.Nil(t, err)

	accountTrieB := make(map[string][]byte)
	err = tx.ForEach(kv.TrieOfAccounts, nil, func(k, v []byte) error {
		accountTrieB[string(k)] = common.CopyBytes(v)
		return nil
	})
	assert.Nil(t, err)

	assert.Equal(t, 2, len(accountTrieB))

	hasState1b, hasTree1b, hasHash1b, hashes1b, rootHash1b := trie.UnmarshalTrieNode(accountTrieB[string(common.FromHex("0B"))])
	assert.Equal(t, hasState1a, hasState1b)
	assert.Equal(t, hasTree1a, hasTree1b)
	assert.Equal(t, uint16(0b1011), hasHash1b)
	assert.Equal(t, 3*length.Hash, len(hashes1b))
	assert.Equal(t, rootHash1a, rootHash1b)

	assert.Equal(t, accountTrieA[string(common.FromHex("0B00"))], accountTrieB[string(common.FromHex("0B00"))])
}

func TestAccountTrieAroundExtensionNode(t *testing.T) {
	db, tx := memdb.NewTestTx(t)
	ctx := context.Background()
	historyV3 := false

	acc := accounts.NewAccount()
	acc.Balance.SetUint64(1 * params.Ether)
	encoded := make([]byte, acc.EncodingLengthForStorage())
	acc.EncodeForStorage(encoded)

	hash1 := libcommon.HexToHash("0x30af561000000000000000000000000000000000000000000000000000000000")
	assert.Nil(t, tx.Put(kv.HashedAccounts, hash1[:], encoded))

	hash2 := libcommon.HexToHash("0x30af569000000000000000000000000000000000000000000000000000000000")
	assert.Nil(t, tx.Put(kv.HashedAccounts, hash2[:], encoded))

	hash3 := libcommon.HexToHash("0x30af650000000000000000000000000000000000000000000000000000000000")
	assert.Nil(t, tx.Put(kv.HashedAccounts, hash3[:], encoded))

	hash4 := libcommon.HexToHash("0x30af6f0000000000000000000000000000000000000000000000000000000000")
	assert.Nil(t, tx.Put(kv.HashedAccounts, hash4[:], encoded))

	hash5 := libcommon.HexToHash("0x30af8f0000000000000000000000000000000000000000000000000000000000")
	assert.Nil(t, tx.Put(kv.HashedAccounts, hash5[:], encoded))

	hash6 := libcommon.HexToHash("0x3100000000000000000000000000000000000000000000000000000000000000")
	assert.Nil(t, tx.Put(kv.HashedAccounts, hash6[:], encoded))

<<<<<<< HEAD
	blockReader := snapshotsync.NewBlockReader()
=======
	blockReader := snapshotsync.NewBlockReaderWithSnapshots(nil, false)
>>>>>>> d8d04663
	_, err := RegenerateIntermediateHashes("IH", tx, StageTrieCfg(db, false, true, false, t.TempDir(), blockReader, nil, historyV3, nil), libcommon.Hash{} /* expectedRootHash */, ctx)
	assert.Nil(t, err)

	accountTrie := make(map[string][]byte)
	err = tx.ForEach(kv.TrieOfAccounts, nil, func(k, v []byte) error {
		accountTrie[string(k)] = v
		return nil
	})
	assert.Nil(t, err)

	assert.Equal(t, 2, len(accountTrie))

	hasState1, hasTree1, hasHash1, hashes, rootHash1 := trie.UnmarshalTrieNode(accountTrie[string(common.FromHex("03"))])
	assert.Equal(t, uint16(0b11), hasState1)
	assert.Equal(t, uint16(0b01), hasTree1)
	assert.Equal(t, uint16(0b00), hasHash1)
	assert.Equal(t, 0, len(hashes))
	assert.Equal(t, 0, len(rootHash1))

	hasState2, hasTree2, hasHash2, hashes2, rootHash2 := trie.UnmarshalTrieNode(accountTrie[string(common.FromHex("03000a0f"))])
	assert.Equal(t, uint16(0b101100000), hasState2)
	assert.Equal(t, uint16(0b000000000), hasTree2)
	assert.Equal(t, uint16(0b001000000), hasHash2)
	assert.Equal(t, length.Hash, len(hashes2))
	assert.Equal(t, 0, len(rootHash2))
}

func TestStorageDeletion(t *testing.T) {
	db, tx := memdb.NewTestTx(t)
	ctx := context.Background()

	address := libcommon.HexToAddress("0x1000000000000000000000000000000000000000")
	hashedAddress, err := common.HashData(address[:])
	assert.Nil(t, err)
	incarnation := uint64(1)
	assert.Nil(t, addTestAccount(tx, hashedAddress, params.Ether, incarnation))

	plainLocation1 := libcommon.HexToHash("0x1000000000000000000000000000000000000000000000000000000000000000")
	hashedLocation1, err := common.HashData(plainLocation1[:])
	assert.Nil(t, err)

	plainLocation2 := libcommon.HexToHash("0x1A00000000000000000000000000000000000000000000000000000000000000")
	hashedLocation2, err := common.HashData(plainLocation2[:])
	assert.Nil(t, err)

	plainLocation3 := libcommon.HexToHash("0x1E00000000000000000000000000000000000000000000000000000000000000")
	hashedLocation3, err := common.HashData(plainLocation3[:])
	assert.Nil(t, err)

	value1 := common.FromHex("0xABCD")
	assert.Nil(t, tx.Put(kv.HashedStorage, dbutils.GenerateCompositeStorageKey(hashedAddress, incarnation, hashedLocation1), value1))

	value2 := common.FromHex("0x4321")
	assert.Nil(t, tx.Put(kv.HashedStorage, dbutils.GenerateCompositeStorageKey(hashedAddress, incarnation, hashedLocation2), value2))

	value3 := common.FromHex("0x4444")
	assert.Nil(t, tx.Put(kv.HashedStorage, dbutils.GenerateCompositeStorageKey(hashedAddress, incarnation, hashedLocation3), value3))

	// ----------------------------------------------------------------
	// Populate account & storage trie DB tables
	// ----------------------------------------------------------------
	historyV3 := false
<<<<<<< HEAD
	blockReader := snapshotsync.NewBlockReader()
=======
	blockReader := snapshotsync.NewBlockReaderWithSnapshots(nil, false)
>>>>>>> d8d04663
	cfg := StageTrieCfg(db, false, true, false, t.TempDir(), blockReader, nil, historyV3, nil)
	_, err = RegenerateIntermediateHashes("IH", tx, cfg, libcommon.Hash{} /* expectedRootHash */, ctx)
	assert.Nil(t, err)

	// ----------------------------------------------------------------
	// Check storage trie
	// ----------------------------------------------------------------

	storageTrieA := make(map[string][]byte)
	err = tx.ForEach(kv.TrieOfStorage, nil, func(k, v []byte) error {
		storageTrieA[string(k)] = common.CopyBytes(v)
		return nil
	})
	assert.Nil(t, err)

	assert.Equal(t, 1, len(storageTrieA))

	// ----------------------------------------------------------------
	// Delete storage and increment the trie
	// ----------------------------------------------------------------

	assert.Nil(t, tx.Delete(kv.HashedStorage, dbutils.GenerateCompositeStorageKey(hashedAddress, incarnation, hashedLocation1)))
	assert.Nil(t, tx.Delete(kv.HashedStorage, dbutils.GenerateCompositeStorageKey(hashedAddress, incarnation, hashedLocation2)))
	assert.Nil(t, tx.Delete(kv.HashedStorage, dbutils.GenerateCompositeStorageKey(hashedAddress, incarnation, hashedLocation3)))

	err = tx.Put(kv.StorageChangeSet, append(hexutility.EncodeTs(1), dbutils.PlainGenerateStoragePrefix(address[:], incarnation)...), plainLocation1[:])
	assert.Nil(t, err)

	err = tx.Put(kv.StorageChangeSet, append(hexutility.EncodeTs(1), dbutils.PlainGenerateStoragePrefix(address[:], incarnation)...), plainLocation2[:])
	assert.Nil(t, err)

	err = tx.Put(kv.StorageChangeSet, append(hexutility.EncodeTs(1), dbutils.PlainGenerateStoragePrefix(address[:], incarnation)...), plainLocation3[:])
	assert.Nil(t, err)

	var s StageState
	s.BlockNumber = 0
	_, err = incrementIntermediateHashes("IH", &s, tx, 1 /* to */, cfg, libcommon.Hash{} /* expectedRootHash */, nil /* quit */)
	assert.Nil(t, err)

	storageTrieB := make(map[string][]byte)
	err = tx.ForEach(kv.TrieOfStorage, nil, func(k, v []byte) error {
		storageTrieB[string(k)] = common.CopyBytes(v)
		return nil
	})
	assert.Nil(t, err)

	assert.Equal(t, 0, len(storageTrieB))
}

func TestHiveTrieRoot(t *testing.T) {
	db, tx := memdb.NewTestTx(t)
	ctx := context.Background()

	hashedAddress1, _ := common.HashData(common.FromHex("0000000000000000000000000000000000000000"))
	require.Nil(t, tx.Put(kv.HashedAccounts, hashedAddress1[:],
		common.FromHex("02081bc5e32fd4403800")))

	hashedAddress2, _ := common.HashData(common.FromHex("0000000000000000000000000000000000000314"))
	require.Nil(t, tx.Put(kv.HashedAccounts, hashedAddress2[:],
		common.FromHex("0c0101203e6de602146067c01322e2528a8f320c504fd3d19a4d6c4c53b54d2b2f9357ec")))

	hashedLocA, _ := common.HashData(common.FromHex("0000000000000000000000000000000000000000000000000000000000000000"))
	require.Nil(t, tx.Put(kv.HashedStorage, dbutils.GenerateCompositeStorageKey(hashedAddress2, 1, hashedLocA),
		common.FromHex("1234")))

	hashedLocB, _ := common.HashData(common.FromHex("6661e9d6d8b923d5bbaab1b96e1dd51ff6ea2a93520fdc9eb75d059238b8c5e9"))
	require.Nil(t, tx.Put(kv.HashedStorage, dbutils.GenerateCompositeStorageKey(hashedAddress2, 1, hashedLocB),
		common.FromHex("01")))

	hashedAddress3, _ := common.HashData(common.FromHex("0000000000000000000000000000000000000315"))
	require.Nil(t, tx.Put(kv.HashedAccounts, hashedAddress3[:],
		common.FromHex("0e100999999999999999999999999999999901012052de487a82a5e45f90f7fb0edf025b1d23f85c308ae7543736a91ac6295217f3")))

	hashedAddress4, _ := common.HashData(common.FromHex("0000000000000000000000000000000000000316"))
	require.Nil(t, tx.Put(kv.HashedAccounts, hashedAddress4[:],
		common.FromHex("0c010120803ac275052ba5360d44e51a7d4a49ed9156c461a21119ff650506869827f2c8")))

	hashedLocC, _ := common.HashData(common.FromHex("0000000000000000000000000000000000000000000000000000000000000001"))
	require.Nil(t, tx.Put(kv.HashedStorage, dbutils.GenerateCompositeStorageKey(hashedAddress4, 1, hashedLocC),
		common.FromHex("030000")))

	hashedAddress5, _ := common.HashData(common.FromHex("0000000000000000000000000000000000000317"))
	require.Nil(t, tx.Put(kv.HashedAccounts, hashedAddress5[:],
		common.FromHex("0c010120247c40b032c36acb07ca105280db053d204d3133302420f403dfbb54f775d0e2")))

	hashedAddress6, _ := common.HashData(common.FromHex("0161e041aad467a890839d5b08b138c1e6373072"))
	require.Nil(t, tx.Put(kv.HashedAccounts, hashedAddress6[:],
		common.FromHex("020b0123450000000000000000")))

	hashedAddress7, _ := common.HashData(common.FromHex("6e53b788a8e675377c5f160e5c6cca6b46074af8"))
	require.Nil(t, tx.Put(kv.HashedAccounts, hashedAddress7[:],
		common.FromHex("02081bc16d674ec80000")))

	hashedAddress8, _ := common.HashData(common.FromHex("87da6a8c6e9eff15d703fc2773e32f6af8dbe301"))
	require.Nil(t, tx.Put(kv.HashedAccounts, hashedAddress8[:],
		common.FromHex("020b0123450000000000000000")))

	hashedAddress9, _ := common.HashData(common.FromHex("b97de4b8c857e4f6bc354f226dc3249aaee49209"))
	require.Nil(t, tx.Put(kv.HashedAccounts, hashedAddress9[:],
		common.FromHex("020b0123450000000000000000")))

	hashedAddress10, _ := common.HashData(common.FromHex("c5065c9eeebe6df2c2284d046bfc906501846c51"))
	require.Nil(t, tx.Put(kv.HashedAccounts, hashedAddress10[:],
		common.FromHex("020b0123450000000000000000")))

	hashedAddress11, _ := common.HashData(common.FromHex("cf49fda3be353c69b41ed96333cd24302da4556f"))
	require.Nil(t, tx.Put(kv.HashedAccounts, hashedAddress11[:],
		common.FromHex("0301010b012344fffb67ea09bf8000")))

	hashedAddress12, _ := common.HashData(common.FromHex("e0840414c530d72e5c2f1fe64f6311cc3136cab1"))
	require.Nil(t, tx.Put(kv.HashedAccounts, hashedAddress12[:],
		common.FromHex("02081bc16d674ec80000")))

	hashedAddress13, _ := common.HashData(common.FromHex("f8e0e7f6f1d0514ddfbc00bec204641f1f4d8cc8"))
	require.Nil(t, tx.Put(kv.HashedAccounts, hashedAddress13[:],
		common.FromHex("02081bc16d674ec80000")))

	historyV3 := false
<<<<<<< HEAD
	blockReader := snapshotsync.NewBlockReader()
=======
	blockReader := snapshotsync.NewBlockReaderWithSnapshots(nil, false)
>>>>>>> d8d04663
	cfg := StageTrieCfg(db, false, true, false, t.TempDir(), blockReader, nil, historyV3, nil)
	_, err := RegenerateIntermediateHashes("IH", tx, cfg, libcommon.Hash{} /* expectedRootHash */, ctx)
	require.Nil(t, err)

	// Now add a new account
	newAddress := libcommon.HexToAddress("0xf76fefb6608ca3d826945a9571d1f8e53bb6f366")
	newHash, err := common.HashData(newAddress[:])
	require.Nil(t, err)

	require.Nil(t, tx.Put(kv.HashedAccounts, newHash[:], common.FromHex("02081bc16d674ec80000")))
	require.Nil(t, tx.Put(kv.AccountChangeSet, hexutility.EncodeTs(1), newAddress[:]))

	var s StageState
	s.BlockNumber = 0
	incrementalRoot, err := incrementIntermediateHashes("IH", &s, tx, 1 /* to */, cfg, libcommon.Hash{} /* expectedRootHash */, nil /* quit */)
	require.Nil(t, err)

	regeneratedRoot, err := RegenerateIntermediateHashes("IH", tx, cfg, libcommon.Hash{} /* expectedRootHash */, ctx)
	require.Nil(t, err)

	assert.Equal(t, regeneratedRoot, incrementalRoot)
}<|MERGE_RESOLUTION|>--- conflicted
+++ resolved
@@ -77,11 +77,7 @@
 	// ----------------------------------------------------------------
 
 	historyV3 := false
-<<<<<<< HEAD
-	blockReader := snapshotsync.NewBlockReader()
-=======
 	blockReader := snapshotsync.NewBlockReaderWithSnapshots(nil, false)
->>>>>>> d8d04663
 	cfg := StageTrieCfg(db, false, true, false, t.TempDir(), blockReader, nil, historyV3, nil)
 	_, err := RegenerateIntermediateHashes("IH", tx, cfg, libcommon.Hash{} /* expectedRootHash */, ctx)
 	assert.Nil(t, err)
@@ -203,11 +199,7 @@
 	hash6 := libcommon.HexToHash("0x3100000000000000000000000000000000000000000000000000000000000000")
 	assert.Nil(t, tx.Put(kv.HashedAccounts, hash6[:], encoded))
 
-<<<<<<< HEAD
-	blockReader := snapshotsync.NewBlockReader()
-=======
 	blockReader := snapshotsync.NewBlockReaderWithSnapshots(nil, false)
->>>>>>> d8d04663
 	_, err := RegenerateIntermediateHashes("IH", tx, StageTrieCfg(db, false, true, false, t.TempDir(), blockReader, nil, historyV3, nil), libcommon.Hash{} /* expectedRootHash */, ctx)
 	assert.Nil(t, err)
 
@@ -270,11 +262,7 @@
 	// Populate account & storage trie DB tables
 	// ----------------------------------------------------------------
 	historyV3 := false
-<<<<<<< HEAD
-	blockReader := snapshotsync.NewBlockReader()
-=======
 	blockReader := snapshotsync.NewBlockReaderWithSnapshots(nil, false)
->>>>>>> d8d04663
 	cfg := StageTrieCfg(db, false, true, false, t.TempDir(), blockReader, nil, historyV3, nil)
 	_, err = RegenerateIntermediateHashes("IH", tx, cfg, libcommon.Hash{} /* expectedRootHash */, ctx)
 	assert.Nil(t, err)
@@ -393,11 +381,7 @@
 		common.FromHex("02081bc16d674ec80000")))
 
 	historyV3 := false
-<<<<<<< HEAD
-	blockReader := snapshotsync.NewBlockReader()
-=======
 	blockReader := snapshotsync.NewBlockReaderWithSnapshots(nil, false)
->>>>>>> d8d04663
 	cfg := StageTrieCfg(db, false, true, false, t.TempDir(), blockReader, nil, historyV3, nil)
 	_, err := RegenerateIntermediateHashes("IH", tx, cfg, libcommon.Hash{} /* expectedRootHash */, ctx)
 	require.Nil(t, err)
