// Copyright 2017 The go-ethereum Authors
// This file is part of the go-ethereum library.
//
// The go-ethereum library is free software: you can redistribute it and/or modify
// it under the terms of the GNU Lesser General Public License as published by
// the Free Software Foundation, either version 3 of the License, or
// (at your option) any later version.
//
// The go-ethereum library is distributed in the hope that it will be useful,
// but WITHOUT ANY WARRANTY; without even the implied warranty of
// MERCHANTABILITY or FITNESS FOR A PARTICULAR PURPOSE. See the
// GNU Lesser General Public License for more details.
//
// You should have received a copy of the GNU Lesser General Public License
// along with the go-ethereum library. If not, see <http://www.gnu.org/licenses/>.

// Package ethconfig contains the configuration of the ETH and LES protocols.
package ethconfig

import (
	"math/big"
	"os"
	"os/user"
	"path/filepath"
	"runtime"
	"strings"
	"time"

	"github.com/c2h5oh/datasize"
	"github.com/ledgerwatch/erigon-lib/chain"
	libcommon "github.com/ledgerwatch/erigon-lib/common"
	"github.com/ledgerwatch/erigon-lib/common/datadir"
	"github.com/ledgerwatch/erigon-lib/downloader/downloadercfg"
	txpool2 "github.com/ledgerwatch/erigon-lib/txpool"

	"github.com/ledgerwatch/erigon/consensus/ethash"
	"github.com/ledgerwatch/erigon/core"
	"github.com/ledgerwatch/erigon/eth/ethconfig/estimate"
	"github.com/ledgerwatch/erigon/eth/gasprice"
	"github.com/ledgerwatch/erigon/ethdb/prune"
	"github.com/ledgerwatch/erigon/params"
	"github.com/ledgerwatch/erigon/params/networkname"
)

// AggregationStep number of transactions in smallest static file
const HistoryV3AggregationStep = 3_125_000 // 100M / 32
//const HistoryV3AggregationStep = 3_125_000 / 100 // use this to reduce step size for dev/debug

// FullNodeGPO contains default gasprice oracle settings for full node.
var FullNodeGPO = gasprice.Config{
	Blocks:           20,
	Default:          big.NewInt(0),
	Percentile:       60,
	MaxHeaderHistory: 0,
	MaxBlockHistory:  0,
	MaxPrice:         gasprice.DefaultMaxPrice,
	IgnorePrice:      gasprice.DefaultIgnorePrice,
}

// LightClientGPO contains default gasprice oracle settings for light client.
var LightClientGPO = gasprice.Config{
	Blocks:           2,
	Percentile:       60,
	MaxHeaderHistory: 300,
	MaxBlockHistory:  5,
	MaxPrice:         gasprice.DefaultMaxPrice,
	IgnorePrice:      gasprice.DefaultIgnorePrice,
}

// Defaults contains default settings for use on the Ethereum main net.
var Defaults = Config{
	Sync: Sync{
		UseSnapshots:               false,
		ExecWorkerCount:            2,
		ReconWorkerCount:           estimate.ReconstituteState.Workers(),
		BodyCacheLimit:             256 * 1024 * 1024,
		BodyDownloadTimeoutSeconds: 30,
	},
	Ethash: ethash.Config{
		CachesInMem:      2,
		CachesLockMmap:   false,
		DatasetsInMem:    1,
		DatasetsOnDisk:   2,
		DatasetsLockMmap: false,
	},
	NetworkID: 1,
	Prune:     prune.DefaultMode,
	Miner: params.MiningConfig{
		GasLimit: 30_000_000,
		GasPrice: big.NewInt(params.GWei),
		Recommit: 3 * time.Second,
	},
	DeprecatedTxPool: core.DeprecatedDefaultTxPoolConfig,
	RPCGasCap:        50000000,
	GPO:              FullNodeGPO,
	RPCTxFeeCap:      1, // 1 ether

	ImportMode: false,
	Snapshot: Snapshot{
		Enabled:    false,
		KeepBlocks: false,
		Produce:    true,
	},
	DropUselessPeers: false,
}

func init() {
	home := os.Getenv("HOME")
	if home == "" {
		if user, err := user.Current(); err == nil {
			home = user.HomeDir
		}
	}
	if runtime.GOOS == "darwin" {
		Defaults.Ethash.DatasetDir = filepath.Join(home, "Library", "erigon-ethash")
	} else if runtime.GOOS == "windows" {
		localappdata := os.Getenv("LOCALAPPDATA")
		if localappdata != "" {
			Defaults.Ethash.DatasetDir = filepath.Join(localappdata, "erigon-thash")
		} else {
			Defaults.Ethash.DatasetDir = filepath.Join(home, "AppData", "Local", "erigon-ethash")
		}
	} else {
		if xdgDataDir := os.Getenv("XDG_DATA_HOME"); xdgDataDir != "" {
			Defaults.Ethash.DatasetDir = filepath.Join(xdgDataDir, "erigon-ethash")
		}
		Defaults.Ethash.DatasetDir = filepath.Join(home, ".local/share/erigon-ethash")
	}
}

//go:generate gencodec -dir . -type Config -formats toml -out gen_config.go

type Snapshot struct {
	Enabled        bool
	KeepBlocks     bool // produce new snapshots of blocks but don't remove blocks from DB
	Produce        bool // produce new snapshots
	NoDownloader   bool // possible to use snapshots without calling Downloader
	Verify         bool // verify snapshots on startup
	DownloaderAddr string
}

func (s Snapshot) String() string {
	var out []string
	if s.Enabled {
		out = append(out, "--snapshots=true")
	}
	if s.KeepBlocks {
		out = append(out, "--"+FlagSnapKeepBlocks+"=true")
	}
	if !s.Produce {
		out = append(out, "--"+FlagSnapStop+"=true")
	}
	return strings.Join(out, " ")
}

var (
	FlagSnapKeepBlocks = "snap.keepblocks"
	FlagSnapStop       = "snap.stop"
)

func NewSnapCfg(enabled, keepBlocks, produce bool) Snapshot {
	return Snapshot{Enabled: enabled, KeepBlocks: keepBlocks, Produce: produce}
}

// Config contains configuration options for ETH protocol.
type Config struct {
	Sync Sync

	// The genesis block, which is inserted if the database is empty.
	// If nil, the Ethereum main net block is used.
	Genesis *core.Genesis `toml:",omitempty"`

	// Protocol options
	NetworkID uint64 // Network ID to use for selecting peers to connect to

	// This can be set to list of enrtree:// URLs which will be queried for
	// for nodes to connect to.
	EthDiscoveryURLs []string

	P2PEnabled bool

	Prune     prune.Mode
	BatchSize datasize.ByteSize // Batch size for execution stage

	ImportMode bool

	BadBlockHash libcommon.Hash // hash of the block marked as bad

	Snapshot   Snapshot
	Downloader *downloadercfg.Cfg

	Dirs datadir.Dirs

	// Address to connect to external snapshot downloader
	// empty if you want to use internal bittorrent snapshot downloader
	ExternalSnapshotDownloaderAddr string

	// Whitelist of required block number -> hash values to accept
	Whitelist map[uint64]libcommon.Hash `toml:"-"`

	// Mining options
	Miner params.MiningConfig

	// Ethash options
	Ethash ethash.Config

	Clique params.ConsensusSnapshotConfig
	Aura   chain.AuRaConfig
	Parlia chain.ParliaConfig
	Bor    chain.BorConfig

	// Transaction pool options
	DeprecatedTxPool core.TxPoolConfig
	TxPool           txpool2.Config

	// Gas Price Oracle options
	GPO gasprice.Config

	// RPCGasCap is the global gas cap for eth-call variants.
	RPCGasCap uint64 `toml:",omitempty"`

	// RPCTxFeeCap is the global transaction fee(price * gaslimit) cap for
	// send-transction variants. The unit is ether.
	RPCTxFeeCap float64 `toml:",omitempty"`

	StateStream bool

	//  New DB and Snapshots format of history allows: parallel blocks execution, get state as of given transaction without executing whole block.",
	HistoryV3 bool

	// gRPC Address to connect to Heimdall node
	HeimdallgRPCAddress string

<<<<<<< HEAD
=======
	//  New DB table for storing transactions allows: keeping multiple branches of block bodies in the DB simultaneously
	TransactionsV3 bool

>>>>>>> d8d04663
	// URL to connect to Heimdall node
	HeimdallURL string

	// No heimdall service
	WithoutHeimdall bool
	// Ethstats service
	Ethstats string
	// Consensus layer
	ExternalCL                  bool
	LightClientDiscoveryAddr    string
	LightClientDiscoveryPort    uint64
	LightClientDiscoveryTCPPort uint64
	SentinelAddr                string
	SentinelPort                uint64

	OverrideShanghaiTime *big.Int `toml:",omitempty"`
<<<<<<< HEAD
=======

	DropUselessPeers bool
>>>>>>> d8d04663
}

type Sync struct {
	UseSnapshots bool
	// LoopThrottle sets a minimum time between staged loop iterations
	LoopThrottle     time.Duration
	ExecWorkerCount  int
	ReconWorkerCount int

	BodyCacheLimit             datasize.ByteSize
	BodyDownloadTimeoutSeconds int // TODO: change to duration
}

// Chains where snapshots are enabled by default
var ChainsWithSnapshots = map[string]struct{}{
	networkname.MainnetChainName:    {},
	networkname.SepoliaChainName:    {},
	networkname.BSCChainName:        {},
	networkname.GoerliChainName:     {},
	networkname.MumbaiChainName:     {},
	networkname.BorMainnetChainName: {},
	networkname.GnosisChainName:     {},
	networkname.ChiadoChainName:     {},
}

func UseSnapshotsByChainName(chain string) bool {
	_, ok := ChainsWithSnapshots[chain]
	return ok
}<|MERGE_RESOLUTION|>--- conflicted
+++ resolved
@@ -231,12 +231,9 @@
 	// gRPC Address to connect to Heimdall node
 	HeimdallgRPCAddress string
 
-<<<<<<< HEAD
-=======
 	//  New DB table for storing transactions allows: keeping multiple branches of block bodies in the DB simultaneously
 	TransactionsV3 bool
 
->>>>>>> d8d04663
 	// URL to connect to Heimdall node
 	HeimdallURL string
 
@@ -253,11 +250,8 @@
 	SentinelPort                uint64
 
 	OverrideShanghaiTime *big.Int `toml:",omitempty"`
-<<<<<<< HEAD
-=======
 
 	DropUselessPeers bool
->>>>>>> d8d04663
 }
 
 type Sync struct {
