package sentry

import (
	"bytes"
	"context"
	"encoding/hex"
	"errors"
	"fmt"
	"math/rand"
	"sort"
	"sync"
	"time"

	"github.com/c2h5oh/datasize"
	"github.com/holiman/uint256"
	"github.com/ledgerwatch/erigon-lib/chain"
	libcommon "github.com/ledgerwatch/erigon-lib/common"
	"github.com/ledgerwatch/erigon-lib/common/dbg"
	"github.com/ledgerwatch/erigon-lib/direct"
	"github.com/ledgerwatch/erigon-lib/gointerfaces"
	"github.com/ledgerwatch/erigon-lib/gointerfaces/grpcutil"
	proto_sentry "github.com/ledgerwatch/erigon-lib/gointerfaces/sentry"
	proto_types "github.com/ledgerwatch/erigon-lib/gointerfaces/types"
	"github.com/ledgerwatch/erigon-lib/kv"
	"github.com/ledgerwatch/erigon-lib/kv/kvcfg"
	"github.com/ledgerwatch/log/v3"
	"google.golang.org/grpc"
	"google.golang.org/grpc/backoff"
	"google.golang.org/grpc/credentials/insecure"
	"google.golang.org/grpc/keepalive"
	"google.golang.org/protobuf/types/known/emptypb"

	"github.com/ledgerwatch/erigon/consensus"
	"github.com/ledgerwatch/erigon/core/forkid"
	"github.com/ledgerwatch/erigon/core/types"
	"github.com/ledgerwatch/erigon/eth/ethconfig"
	"github.com/ledgerwatch/erigon/eth/protocols/eth"
	"github.com/ledgerwatch/erigon/rlp"
	"github.com/ledgerwatch/erigon/turbo/engineapi"
	"github.com/ledgerwatch/erigon/turbo/services"
	"github.com/ledgerwatch/erigon/turbo/stages/bodydownload"
	"github.com/ledgerwatch/erigon/turbo/stages/headerdownload"
)

type sentryMessageStream grpc.ClientStream
type sentryMessageStreamFactory func(context.Context, direct.SentryClient) (sentryMessageStream, error)

// StartStreamLoops starts message processing loops for all sentries.
// The processing happens in several streams:
// RecvMessage - processing incoming headers/bodies
// RecvUploadMessage - sending bodies/receipts - may be heavy, it's ok to not process this messages enough fast, it's also ok to drop some of these messages if we can't process.
// RecvUploadHeadersMessage - sending headers - dedicated stream because headers propagation speed important for network health
// PeerEventsLoop - logging peer connect/disconnect events
func (cs *MultiClient) StartStreamLoops(ctx context.Context) {
	sentries := cs.Sentries()
	for i := range sentries {
		sentry := sentries[i]
		go cs.RecvMessageLoop(ctx, sentry, nil)
		go cs.RecvUploadMessageLoop(ctx, sentry, nil)
		go cs.RecvUploadHeadersMessageLoop(ctx, sentry, nil)
		go cs.PeerEventsLoop(ctx, sentry, nil)
	}
}

func (cs *MultiClient) RecvUploadMessageLoop(
	ctx context.Context,
	sentry direct.SentryClient,
	wg *sync.WaitGroup,
) {
	ids := []proto_sentry.MessageId{
		eth.ToProto[eth.ETH66][eth.GetBlockBodiesMsg],
		eth.ToProto[eth.ETH66][eth.GetReceiptsMsg],
	}
	streamFactory := func(streamCtx context.Context, sentry direct.SentryClient) (sentryMessageStream, error) {
		return sentry.Messages(streamCtx, &proto_sentry.MessagesRequest{Ids: ids}, grpc.WaitForReady(true))
	}

	sentryReconnectAndPumpStreamLoop(ctx, sentry, cs.makeStatusData, "RecvUploadMessage", streamFactory, makeInboundMessage, cs.HandleInboundMessage, wg)
}

func (cs *MultiClient) RecvUploadHeadersMessageLoop(
	ctx context.Context,
	sentry direct.SentryClient,
	wg *sync.WaitGroup,
) {
	ids := []proto_sentry.MessageId{
		eth.ToProto[eth.ETH66][eth.GetBlockHeadersMsg],
	}
	streamFactory := func(streamCtx context.Context, sentry direct.SentryClient) (sentryMessageStream, error) {
		return sentry.Messages(streamCtx, &proto_sentry.MessagesRequest{Ids: ids}, grpc.WaitForReady(true))
	}

	sentryReconnectAndPumpStreamLoop(ctx, sentry, cs.makeStatusData, "RecvUploadHeadersMessage", streamFactory, makeInboundMessage, cs.HandleInboundMessage, wg)
}

func (cs *MultiClient) RecvMessageLoop(
	ctx context.Context,
	sentry direct.SentryClient,
	wg *sync.WaitGroup,
) {
	ids := []proto_sentry.MessageId{
		eth.ToProto[eth.ETH66][eth.BlockHeadersMsg],
		eth.ToProto[eth.ETH66][eth.BlockBodiesMsg],
		eth.ToProto[eth.ETH66][eth.NewBlockHashesMsg],
		eth.ToProto[eth.ETH66][eth.NewBlockMsg],
	}
	streamFactory := func(streamCtx context.Context, sentry direct.SentryClient) (sentryMessageStream, error) {
		return sentry.Messages(streamCtx, &proto_sentry.MessagesRequest{Ids: ids}, grpc.WaitForReady(true))
	}

	sentryReconnectAndPumpStreamLoop(ctx, sentry, cs.makeStatusData, "RecvMessage", streamFactory, makeInboundMessage, cs.HandleInboundMessage, wg)
}

func (cs *MultiClient) PeerEventsLoop(
	ctx context.Context,
	sentry direct.SentryClient,
	wg *sync.WaitGroup,
) {
	streamFactory := func(streamCtx context.Context, sentry direct.SentryClient) (sentryMessageStream, error) {
		return sentry.PeerEvents(streamCtx, &proto_sentry.PeerEventsRequest{}, grpc.WaitForReady(true))
	}
	messageFactory := func() *proto_sentry.PeerEvent {
		return new(proto_sentry.PeerEvent)
	}

	sentryReconnectAndPumpStreamLoop(ctx, sentry, cs.makeStatusData, "PeerEvents", streamFactory, messageFactory, cs.HandlePeerEvent, wg)
}

func sentryReconnectAndPumpStreamLoop[TMessage interface{}](
	ctx context.Context,
	sentry direct.SentryClient,
	statusDataFactory func() *proto_sentry.StatusData,
	streamName string,
	streamFactory sentryMessageStreamFactory,
	messageFactory func() TMessage,
	handleInboundMessage func(context.Context, TMessage, direct.SentryClient) error,
	wg *sync.WaitGroup,
) {
	for ctx.Err() == nil {
		if _, err := sentry.HandShake(ctx, &emptypb.Empty{}, grpc.WaitForReady(true)); err != nil {
			if errors.Is(err, context.Canceled) {
				continue
			}
			if grpcutil.IsRetryLater(err) || grpcutil.IsEndOfStream(err) {
				time.Sleep(3 * time.Second)
				continue
			}
			log.Warn("HandShake error, sentry not ready yet", "stream", streamName, "err", err)
			time.Sleep(time.Second)
			continue
		}

		if _, err := sentry.SetStatus(ctx, statusDataFactory()); err != nil {
			if errors.Is(err, context.Canceled) {
				continue
			}
			if grpcutil.IsRetryLater(err) || grpcutil.IsEndOfStream(err) {
				time.Sleep(3 * time.Second)
				continue
			}
			log.Warn("Status error, sentry not ready yet", "stream", streamName, "err", err)
			time.Sleep(time.Second)
			continue
		}

		if err := pumpStreamLoop(ctx, sentry, streamName, streamFactory, messageFactory, handleInboundMessage, wg); err != nil {
			if errors.Is(err, context.Canceled) {
				continue
			}
			if isPeerNotFoundErr(err) {
				continue
			}
			if grpcutil.IsRetryLater(err) || grpcutil.IsEndOfStream(err) {
				time.Sleep(3 * time.Second)
				continue
			}
			log.Warn("pumpStreamLoop failure", "stream", streamName, "err", err)
			continue
		}
	}
}

// pumpStreamLoop is normally run in a separate go-routine.
// It only exists until there are no more messages
// to be received (end of process, or interruption, or end of test).
// wg is used only in tests to avoid using waits, which is brittle. For non-test code wg == nil.
func pumpStreamLoop[TMessage interface{}](
	ctx context.Context,
	sentry direct.SentryClient,
	streamName string,
	streamFactory sentryMessageStreamFactory,
	messageFactory func() TMessage,
	handleInboundMessage func(context.Context, TMessage, direct.SentryClient) error,
	wg *sync.WaitGroup,
) (err error) {
	defer func() {
		if rec := recover(); rec != nil {
			err = fmt.Errorf("%+v, trace: %s", rec, dbg.Stack())
		}
	}() // avoid crash because Erigon's core does many things

	streamCtx, cancel := context.WithCancel(ctx)
	defer cancel()
	defer sentry.MarkDisconnected()

	// need to read all messages from Sentry as fast as we can, then:
	// - can group them or process in batch
	// - can have slow processing
	reqs := make(chan TMessage, 256)
	defer close(reqs)

	go func() {
		for req := range reqs {
			if err := handleInboundMessage(ctx, req, sentry); err != nil {
				log.Debug("Handling incoming message", "stream", streamName, "err", err)
			}
			if wg != nil {
				wg.Done()
			}
		}
	}()

	stream, err := streamFactory(streamCtx, sentry)
	if err != nil {
		return err
	}

	for ctx.Err() == nil {
		req := messageFactory()
		err := stream.RecvMsg(req)
		if err != nil {
			return err
		}

		select {
		case reqs <- req:
		case <-ctx.Done():
		}
	}

	return ctx.Err()
}

// MultiClient - does handle request/response/subscriptions to multiple sentries
// each sentry may support same or different p2p protocol
type MultiClient struct {
	lock                              sync.RWMutex
	Hd                                *headerdownload.HeaderDownload
	Bd                                *bodydownload.BodyDownload
	IsMock                            bool
	forkValidator                     *engineapi.ForkValidator
	nodeName                          string
	sentries                          []direct.SentryClient
	headHeight                        uint64
	headTime                          uint64
	headHash                          libcommon.Hash
	headTd                            *uint256.Int
	ChainConfig                       *chain.Config
	heightForks                       []uint64
	timeForks                         []uint64
	genesisHash                       libcommon.Hash
	networkId                         uint64
	db                                kv.RwDB
	Engine                            consensus.Engine
	blockReader                       services.HeaderAndCanonicalReader
	logPeerInfo                       bool
	sendHeaderRequestsToMultiplePeers bool

<<<<<<< HEAD
	historyV3 bool
=======
	historyV3        bool
	dropUselessPeers bool
>>>>>>> d8d04663
}

func NewMultiClient(
	db kv.RwDB,
	nodeName string,
	chainConfig *chain.Config,
	genesisHash libcommon.Hash,
	engine consensus.Engine,
	networkID uint64,
	sentries []direct.SentryClient,
	syncCfg ethconfig.Sync,
	blockReader services.HeaderAndCanonicalReader,
	logPeerInfo bool,
	forkValidator *engineapi.ForkValidator,
	dropUselessPeers bool,
) (*MultiClient, error) {
	historyV3 := kvcfg.HistoryV3.FromDB(db)

	hd := headerdownload.NewHeaderDownload(
		512,       /* anchorLimit */
		1024*1024, /* linkLimit */
		engine,
		blockReader,
	)
	if chainConfig.TerminalTotalDifficultyPassed {
		hd.SetPOSSync(true)
	}

	if err := hd.RecoverFromDb(db); err != nil {
		return nil, fmt.Errorf("recovery from DB failed: %w", err)
	}
	bd := bodydownload.NewBodyDownload(engine, int(syncCfg.BodyCacheLimit))

	cs := &MultiClient{
		nodeName:                          nodeName,
		Hd:                                hd,
		Bd:                                bd,
		sentries:                          sentries,
		db:                                db,
		Engine:                            engine,
		blockReader:                       blockReader,
		logPeerInfo:                       logPeerInfo,
		forkValidator:                     forkValidator,
		historyV3:                         historyV3,
		sendHeaderRequestsToMultiplePeers: chainConfig.TerminalTotalDifficultyPassed,
<<<<<<< HEAD
=======
		dropUselessPeers:                  dropUselessPeers,
>>>>>>> d8d04663
	}
	cs.ChainConfig = chainConfig
	cs.heightForks, cs.timeForks = forkid.GatherForks(cs.ChainConfig)
	cs.genesisHash = genesisHash
	cs.networkId = networkID
	var err error
	err = db.View(context.Background(), func(tx kv.Tx) error {
		cs.headHeight, cs.headTime, cs.headHash, cs.headTd, err = cs.Bd.UpdateFromDb(tx)
		return err
	})
	return cs, err
}

func (cs *MultiClient) Sentries() []direct.SentryClient { return cs.sentries }

func (cs *MultiClient) newBlockHashes66(ctx context.Context, req *proto_sentry.InboundMessage, sentry direct.SentryClient) error {
	if cs.Hd.InitialCycle() && !cs.Hd.FetchingNew() {
		return nil
	}
	//log.Info(fmt.Sprintf("NewBlockHashes from [%s]", ConvertH256ToPeerID(req.PeerId)))
	var request eth.NewBlockHashesPacket
	if err := rlp.DecodeBytes(req.Data, &request); err != nil {
		return fmt.Errorf("decode NewBlockHashes66: %w", err)
	}
	for _, announce := range request {
		cs.Hd.SaveExternalAnnounce(announce.Hash)
		if cs.Hd.HasLink(announce.Hash) {
			continue
		}
		//log.Info(fmt.Sprintf("Sending header request {hash: %x, height: %d, length: %d}", announce.Hash, announce.Number, 1))
		b, err := rlp.EncodeToBytes(&eth.GetBlockHeadersPacket66{
			RequestId: rand.Uint64(), // nolint: gosec
			GetBlockHeadersPacket: &eth.GetBlockHeadersPacket{
				Amount:  1,
				Reverse: false,
				Skip:    0,
				Origin:  eth.HashOrNumber{Hash: announce.Hash},
			},
		})
		if err != nil {
			return fmt.Errorf("encode header request: %w", err)
		}
		outreq := proto_sentry.SendMessageByIdRequest{
			PeerId: req.PeerId,
			Data: &proto_sentry.OutboundMessageData{
				Id:   proto_sentry.MessageId_GET_BLOCK_HEADERS_66,
				Data: b,
			},
		}

		if _, err = sentry.SendMessageById(ctx, &outreq, &grpc.EmptyCallOption{}); err != nil {
			if isPeerNotFoundErr(err) {
				continue
			}
			return fmt.Errorf("send header request: %w", err)
		}
	}
	return nil
}

func (cs *MultiClient) blockHeaders66(ctx context.Context, in *proto_sentry.InboundMessage, sentry direct.SentryClient) error {
	// Parse the entire packet from scratch
	var pkt eth.BlockHeadersPacket66
	if err := rlp.DecodeBytes(in.Data, &pkt); err != nil {
		return fmt.Errorf("decode 1 BlockHeadersPacket66: %w", err)
	}

	// Prepare to extract raw headers from the block
	rlpStream := rlp.NewStream(bytes.NewReader(in.Data), uint64(len(in.Data)))
	if _, err := rlpStream.List(); err != nil { // Now stream is at the beginning of 66 object
		return fmt.Errorf("decode 1 BlockHeadersPacket66: %w", err)
	}
	if _, err := rlpStream.Uint(); err != nil { // Now stream is at the requestID field
		return fmt.Errorf("decode 2 BlockHeadersPacket66: %w", err)
	}
	// Now stream is at the BlockHeadersPacket, which is list of headers

	return cs.blockHeaders(ctx, pkt.BlockHeadersPacket, rlpStream, in.PeerId, sentry)
}

func (cs *MultiClient) blockHeaders(ctx context.Context, pkt eth.BlockHeadersPacket, rlpStream *rlp.Stream, peerID *proto_types.H512, sentry direct.SentryClient) error {
<<<<<<< HEAD
	if len(pkt) == 0 {
		outreq := proto_sentry.PeerUselessRequest{
			PeerId: peerID,
		}
		if _, err := sentry.PeerUseless(ctx, &outreq, &grpc.EmptyCallOption{}); err != nil {
=======
	if cs.dropUselessPeers && len(pkt) == 0 {
		outreq := proto_sentry.PenalizePeerRequest{
			PeerId: peerID,
		}
		if _, err := sentry.PenalizePeer(ctx, &outreq, &grpc.EmptyCallOption{}); err != nil {
>>>>>>> d8d04663
			return fmt.Errorf("sending peer useless request: %v", err)
		}
		log.Debug("Requested removal of peer for empty header response", "peerId", fmt.Sprintf("%x", ConvertH512ToPeerID(peerID))[:8])
		// No point processing empty response
		return nil
	}
	// Stream is at the BlockHeadersPacket, which is list of headers
	if _, err := rlpStream.List(); err != nil {
		return fmt.Errorf("decode 2 BlockHeadersPacket66: %w", err)
	}
	// Extract headers from the block
	//var blockNums []int
	var highestBlock uint64
	csHeaders := make([]headerdownload.ChainSegmentHeader, 0, len(pkt))
	for _, header := range pkt {
		headerRaw, err := rlpStream.Raw()
		if err != nil {
			return fmt.Errorf("decode 3 BlockHeadersPacket66: %w", err)
		}
		hRaw := append([]byte{}, headerRaw...)
		number := header.Number.Uint64()
		if number > highestBlock {
			highestBlock = number
		}
		csHeaders = append(csHeaders, headerdownload.ChainSegmentHeader{
			Header:    header,
			HeaderRaw: hRaw,
			Hash:      types.RawRlpHash(hRaw),
			Number:    number,
		})
		//blockNums = append(blockNums, int(number))
	}
	//sort.Ints(blockNums)
	//log.Debug("Delivered headers", "peer",  fmt.Sprintf("%x", ConvertH512ToPeerID(peerID))[:8], "blockNums", fmt.Sprintf("%d", blockNums))
	if cs.Hd.POSSync() {
		sort.Sort(headerdownload.HeadersReverseSort(csHeaders)) // Sorting by reverse order of block heights
		tx, err := cs.db.BeginRo(ctx)
		if err != nil {
			return err
		}
		defer tx.Rollback()
		penalties, err := cs.Hd.ProcessHeadersPOS(csHeaders, tx, ConvertH512ToPeerID(peerID))
		if err != nil {
			return err
		}
		if len(penalties) > 0 {
			cs.Penalize(ctx, penalties)
		}
	} else {
		sort.Sort(headerdownload.HeadersSort(csHeaders)) // Sorting by order of block heights
		canRequestMore := cs.Hd.ProcessHeaders(csHeaders, false /* newBlock */, ConvertH512ToPeerID(peerID))

		if canRequestMore {
			currentTime := time.Now()
			req, penalties := cs.Hd.RequestMoreHeaders(currentTime)
			if req != nil {
				if peer, sentToPeer := cs.SendHeaderRequest(ctx, req); sentToPeer {
					cs.Hd.UpdateStats(req, false /* skeleton */, peer)
					cs.Hd.UpdateRetryTime(req, currentTime, 5*time.Second /* timeout */)
				}
			}
			if len(penalties) > 0 {
				cs.Penalize(ctx, penalties)
			}
		}
	}
	outreq := proto_sentry.PeerMinBlockRequest{
		PeerId:   peerID,
		MinBlock: highestBlock,
	}
	if _, err1 := sentry.PeerMinBlock(ctx, &outreq, &grpc.EmptyCallOption{}); err1 != nil {
		log.Error("Could not send min block for peer", "err", err1)
	}
	return nil
}

func (cs *MultiClient) newBlock66(ctx context.Context, inreq *proto_sentry.InboundMessage, sentry direct.SentryClient) error {
	// Extract header from the block
	rlpStream := rlp.NewStream(bytes.NewReader(inreq.Data), uint64(len(inreq.Data)))
	_, err := rlpStream.List() // Now stream is at the beginning of the block record
	if err != nil {
		return fmt.Errorf("decode 1 NewBlockMsg: %w", err)
	}
	_, err = rlpStream.List() // Now stream is at the beginning of the header
	if err != nil {
		return fmt.Errorf("decode 2 NewBlockMsg: %w", err)
	}
	var headerRaw []byte
	if headerRaw, err = rlpStream.Raw(); err != nil {
		return fmt.Errorf("decode 3 NewBlockMsg: %w", err)
	}
	// Parse the entire request from scratch
	request := &eth.NewBlockPacket{}
	if err := rlp.DecodeBytes(inreq.Data, &request); err != nil {
		return fmt.Errorf("decode 4 NewBlockMsg: %w", err)
	}
	if err := request.SanityCheck(); err != nil {
		return fmt.Errorf("newBlock66: %w", err)
	}
	if err := request.Block.HashCheck(); err != nil {
		return fmt.Errorf("newBlock66: %w", err)
	}

	if segments, penalty, err := cs.Hd.SingleHeaderAsSegment(headerRaw, request.Block.Header(), true /* penalizePoSBlocks */); err == nil {
		if penalty == headerdownload.NoPenalty {
			propagate := !cs.ChainConfig.TerminalTotalDifficultyPassed
			// Do not propagate blocks who are post TTD
			firstPosSeen := cs.Hd.FirstPoSHeight()
			if firstPosSeen != nil && propagate {
				propagate = *firstPosSeen >= segments[0].Number
			}
			if !cs.IsMock && propagate {
				if cs.forkValidator != nil {
					cs.forkValidator.TryAddingPoWBlock(request.Block)
				}
				cs.PropagateNewBlockHashes(ctx, []headerdownload.Announce{
					{
						Number: segments[0].Number,
						Hash:   segments[0].Hash,
					},
				})
			}

			cs.Hd.ProcessHeaders(segments, true /* newBlock */, ConvertH512ToPeerID(inreq.PeerId)) // There is only one segment in this case
		} else {
			outreq := proto_sentry.PenalizePeerRequest{
				PeerId:  inreq.PeerId,
				Penalty: proto_sentry.PenaltyKind_Kick, // TODO: Extend penalty kinds
			}
			for _, sentry := range cs.sentries {
				if !sentry.Ready() {
					continue
				}
				if _, err1 := sentry.PenalizePeer(ctx, &outreq, &grpc.EmptyCallOption{}); err1 != nil {
					log.Error("Could not send penalty", "err", err1)
				}
			}
		}
	} else {
		return fmt.Errorf("singleHeaderAsSegment failed: %w", err)
	}
	cs.Bd.AddToPrefetch(request.Block.Header(), request.Block.RawBody())
	outreq := proto_sentry.PeerMinBlockRequest{
		PeerId:   inreq.PeerId,
		MinBlock: request.Block.NumberU64(),
	}
	if _, err1 := sentry.PeerMinBlock(ctx, &outreq, &grpc.EmptyCallOption{}); err1 != nil {
		log.Error("Could not send min block for peer", "err", err1)
	}
	log.Trace(fmt.Sprintf("NewBlockMsg{blockNumber: %d} from [%s]", request.Block.NumberU64(), ConvertH512ToPeerID(inreq.PeerId)))
	return nil
}

func (cs *MultiClient) blockBodies66(ctx context.Context, inreq *proto_sentry.InboundMessage, sentry direct.SentryClient) error {
	var request eth.BlockRawBodiesPacket66
	if err := rlp.DecodeBytes(inreq.Data, &request); err != nil {
		return fmt.Errorf("decode BlockBodiesPacket66: %w", err)
	}
	txs, uncles, withdrawals := request.BlockRawBodiesPacket.Unpack()
<<<<<<< HEAD
	if len(txs) == 0 && len(uncles) == 0 && len(withdrawals) == 0 {
		outreq := proto_sentry.PeerUselessRequest{
			PeerId: inreq.PeerId,
		}
		if _, err := sentry.PeerUseless(ctx, &outreq, &grpc.EmptyCallOption{}); err != nil {
=======
	if cs.dropUselessPeers && len(txs) == 0 && len(uncles) == 0 && len(withdrawals) == 0 {
		outreq := proto_sentry.PenalizePeerRequest{
			PeerId: inreq.PeerId,
		}
		if _, err := sentry.PenalizePeer(ctx, &outreq, &grpc.EmptyCallOption{}); err != nil {
>>>>>>> d8d04663
			return fmt.Errorf("sending peer useless request: %v", err)
		}
		log.Debug("Requested removal of peer for empty body response", "peerId", fmt.Sprintf("%x", ConvertH512ToPeerID(inreq.PeerId)))
		// No point processing empty response
		return nil
	}
	cs.Bd.DeliverBodies(txs, uncles, withdrawals, uint64(len(inreq.Data)), ConvertH512ToPeerID(inreq.PeerId))
	return nil
}

func (cs *MultiClient) receipts66(_ context.Context, _ *proto_sentry.InboundMessage, _ direct.SentryClient) error {
	return nil
}

func (cs *MultiClient) getBlockHeaders66(ctx context.Context, inreq *proto_sentry.InboundMessage, sentry direct.SentryClient) error {
	var query eth.GetBlockHeadersPacket66
	if err := rlp.DecodeBytes(inreq.Data, &query); err != nil {
		return fmt.Errorf("decoding getBlockHeaders66: %w, data: %x", err, inreq.Data)
	}

	var headers []*types.Header
	if err := cs.db.View(ctx, func(tx kv.Tx) (err error) {
		headers, err = eth.AnswerGetBlockHeadersQuery(tx, query.GetBlockHeadersPacket, cs.blockReader)
		if err != nil {
			return err
		}
		return nil
	}); err != nil {
		return fmt.Errorf("querying BlockHeaders: %w", err)
	}
	b, err := rlp.EncodeToBytes(&eth.BlockHeadersPacket66{
		RequestId:          query.RequestId,
		BlockHeadersPacket: headers,
	})
	if err != nil {
		return fmt.Errorf("encode header response: %w", err)
	}
	outreq := proto_sentry.SendMessageByIdRequest{
		PeerId: inreq.PeerId,
		Data: &proto_sentry.OutboundMessageData{
			Id:   proto_sentry.MessageId_BLOCK_HEADERS_66,
			Data: b,
		},
	}
	_, err = sentry.SendMessageById(ctx, &outreq, &grpc.EmptyCallOption{})
	if err != nil {
		if !isPeerNotFoundErr(err) {
			return fmt.Errorf("send header response 66: %w", err)
		}
		return fmt.Errorf("send header response 66: %w", err)
	}
	//log.Info(fmt.Sprintf("[%s] GetBlockHeaderMsg{hash=%x, number=%d, amount=%d, skip=%d, reverse=%t, responseLen=%d}", ConvertH512ToPeerID(inreq.PeerId), query.Origin.Hash, query.Origin.Number, query.Amount, query.Skip, query.Reverse, len(b)))
	return nil
}

func (cs *MultiClient) getBlockBodies66(ctx context.Context, inreq *proto_sentry.InboundMessage, sentry direct.SentryClient) error {
	var query eth.GetBlockBodiesPacket66
	if err := rlp.DecodeBytes(inreq.Data, &query); err != nil {
		return fmt.Errorf("decoding getBlockBodies66: %w, data: %x", err, inreq.Data)
	}
	tx, err := cs.db.BeginRo(ctx)
	if err != nil {
		return err
	}
	defer tx.Rollback()
	response := eth.AnswerGetBlockBodiesQuery(tx, query.GetBlockBodiesPacket)
	tx.Rollback()
	b, err := rlp.EncodeToBytes(&eth.BlockBodiesRLPPacket66{
		RequestId:            query.RequestId,
		BlockBodiesRLPPacket: response,
	})
	if err != nil {
		return fmt.Errorf("encode header response: %w", err)
	}
	outreq := proto_sentry.SendMessageByIdRequest{
		PeerId: inreq.PeerId,
		Data: &proto_sentry.OutboundMessageData{
			Id:   proto_sentry.MessageId_BLOCK_BODIES_66,
			Data: b,
		},
	}
	_, err = sentry.SendMessageById(ctx, &outreq, &grpc.EmptyCallOption{})
	if err != nil {
		if isPeerNotFoundErr(err) {
			return nil
		}
		return fmt.Errorf("send bodies response: %w", err)
	}
	//log.Info(fmt.Sprintf("[%s] GetBlockBodiesMsg responseLen %d", ConvertH512ToPeerID(inreq.PeerId), len(b)))
	return nil
}

func (cs *MultiClient) getReceipts66(ctx context.Context, inreq *proto_sentry.InboundMessage, sentry direct.SentryClient) error {
	if cs.historyV3 { // historyV3 doesn't store receipts in DB
		return nil
	}

	var query eth.GetReceiptsPacket66
	if err := rlp.DecodeBytes(inreq.Data, &query); err != nil {
		return fmt.Errorf("decoding getReceipts66: %w, data: %x", err, inreq.Data)
	}
	tx, err := cs.db.BeginRo(ctx)
	if err != nil {
		return err
	}
	defer tx.Rollback()
	receipts, err := eth.AnswerGetReceiptsQuery(tx, query.GetReceiptsPacket)
	if err != nil {
		return err
	}
	tx.Rollback()
	b, err := rlp.EncodeToBytes(&eth.ReceiptsRLPPacket66{
		RequestId:         query.RequestId,
		ReceiptsRLPPacket: receipts,
	})
	if err != nil {
		return fmt.Errorf("encode header response: %w", err)
	}
	outreq := proto_sentry.SendMessageByIdRequest{
		PeerId: inreq.PeerId,
		Data: &proto_sentry.OutboundMessageData{
			Id:   proto_sentry.MessageId_RECEIPTS_66,
			Data: b,
		},
	}
	_, err = sentry.SendMessageById(ctx, &outreq, &grpc.EmptyCallOption{})
	if err != nil {
		if isPeerNotFoundErr(err) {
			return nil
		}
		return fmt.Errorf("send bodies response: %w", err)
	}
	//log.Info(fmt.Sprintf("[%s] GetReceipts responseLen %d", ConvertH512ToPeerID(inreq.PeerId), len(b)))
	return nil
}

func makeInboundMessage() *proto_sentry.InboundMessage {
	return new(proto_sentry.InboundMessage)
}

func (cs *MultiClient) HandleInboundMessage(ctx context.Context, message *proto_sentry.InboundMessage, sentry direct.SentryClient) (err error) {
	defer func() {
		if rec := recover(); rec != nil {
			err = fmt.Errorf("%+v, msgID=%s, trace: %s", rec, message.Id.String(), dbg.Stack())
		}
	}() // avoid crash because Erigon's core does many things

	err = cs.handleInboundMessage(ctx, message, sentry)

	if (err != nil) && rlp.IsInvalidRLPError(err) {
		log.Debug("Kick peer for invalid RLP", "err", err)
		penalizeRequest := proto_sentry.PenalizePeerRequest{
			PeerId:  message.PeerId,
			Penalty: proto_sentry.PenaltyKind_Kick, // TODO: Extend penalty kinds
		}
		if _, err1 := sentry.PenalizePeer(ctx, &penalizeRequest, &grpc.EmptyCallOption{}); err1 != nil {
			log.Error("Could not send penalty", "err", err1)
		}
	}

	return err
}

func (cs *MultiClient) handleInboundMessage(ctx context.Context, inreq *proto_sentry.InboundMessage, sentry direct.SentryClient) error {
	switch inreq.Id {
	// ========= eth 66 ==========

	case proto_sentry.MessageId_NEW_BLOCK_HASHES_66:
		return cs.newBlockHashes66(ctx, inreq, sentry)
	case proto_sentry.MessageId_BLOCK_HEADERS_66:
		return cs.blockHeaders66(ctx, inreq, sentry)
	case proto_sentry.MessageId_NEW_BLOCK_66:
		return cs.newBlock66(ctx, inreq, sentry)
	case proto_sentry.MessageId_BLOCK_BODIES_66:
		return cs.blockBodies66(ctx, inreq, sentry)
	case proto_sentry.MessageId_GET_BLOCK_HEADERS_66:
		return cs.getBlockHeaders66(ctx, inreq, sentry)
	case proto_sentry.MessageId_GET_BLOCK_BODIES_66:
		return cs.getBlockBodies66(ctx, inreq, sentry)
	case proto_sentry.MessageId_RECEIPTS_66:
		return cs.receipts66(ctx, inreq, sentry)
	case proto_sentry.MessageId_GET_RECEIPTS_66:
		return cs.getReceipts66(ctx, inreq, sentry)
	default:
		return fmt.Errorf("not implemented for message Id: %s", inreq.Id)
	}
}

func (cs *MultiClient) HandlePeerEvent(ctx context.Context, event *proto_sentry.PeerEvent, sentry direct.SentryClient) error {
	eventID := event.EventId.String()
	peerID := ConvertH512ToPeerID(event.PeerId)
	peerIDStr := hex.EncodeToString(peerID[:])

	if !cs.logPeerInfo {
		log.Trace("[p2p] Sentry peer did", "eventID", eventID, "peer", peerIDStr)
		return nil
	}

	var nodeURL string
	var clientID string
	var capabilities []string
	if event.EventId == proto_sentry.PeerEvent_Connect {
		reply, err := sentry.PeerById(ctx, &proto_sentry.PeerByIdRequest{PeerId: event.PeerId})
		if err != nil {
			log.Debug("sentry.PeerById failed", "err", err)
		}
		if (reply != nil) && (reply.Peer != nil) {
			nodeURL = reply.Peer.Enode
			clientID = reply.Peer.Name
			capabilities = reply.Peer.Caps
		}
	}

	log.Trace("[p2p] Sentry peer did", "eventID", eventID, "peer", peerIDStr,
		"nodeURL", nodeURL, "clientID", clientID, "capabilities", capabilities)
	return nil
}

func (cs *MultiClient) makeStatusData() *proto_sentry.StatusData {
	s := cs
	return &proto_sentry.StatusData{
		NetworkId:       s.networkId,
		TotalDifficulty: gointerfaces.ConvertUint256IntToH256(s.headTd),
		BestHash:        gointerfaces.ConvertHashToH256(s.headHash),
		MaxBlockHeight:  s.headHeight,
		MaxBlockTime:    s.headTime,
		ForkData: &proto_sentry.Forks{
			Genesis:     gointerfaces.ConvertHashToH256(s.genesisHash),
			HeightForks: s.heightForks,
			TimeForks:   s.timeForks,
		},
	}
}

func GrpcClient(ctx context.Context, sentryAddr string) (*direct.SentryClientRemote, error) {
	// creating grpc client connection
	var dialOpts []grpc.DialOption

	backoffCfg := backoff.DefaultConfig
	backoffCfg.BaseDelay = 500 * time.Millisecond
	backoffCfg.MaxDelay = 10 * time.Second
	dialOpts = []grpc.DialOption{
		grpc.WithConnectParams(grpc.ConnectParams{Backoff: backoffCfg, MinConnectTimeout: 10 * time.Minute}),
		grpc.WithDefaultCallOptions(grpc.MaxCallRecvMsgSize(int(16 * datasize.MB))),
		grpc.WithKeepaliveParams(keepalive.ClientParameters{}),
	}

	dialOpts = append(dialOpts, grpc.WithTransportCredentials(insecure.NewCredentials()))
	conn, err := grpc.DialContext(ctx, sentryAddr, dialOpts...)
	if err != nil {
		return nil, fmt.Errorf("creating client connection to sentry P2P: %w", err)
	}
	return direct.NewSentryClientRemote(proto_sentry.NewSentryClient(conn)), nil
}<|MERGE_RESOLUTION|>--- conflicted
+++ resolved
@@ -266,12 +266,8 @@
 	logPeerInfo                       bool
 	sendHeaderRequestsToMultiplePeers bool
 
-<<<<<<< HEAD
-	historyV3 bool
-=======
 	historyV3        bool
 	dropUselessPeers bool
->>>>>>> d8d04663
 }
 
 func NewMultiClient(
@@ -317,10 +313,7 @@
 		forkValidator:                     forkValidator,
 		historyV3:                         historyV3,
 		sendHeaderRequestsToMultiplePeers: chainConfig.TerminalTotalDifficultyPassed,
-<<<<<<< HEAD
-=======
 		dropUselessPeers:                  dropUselessPeers,
->>>>>>> d8d04663
 	}
 	cs.ChainConfig = chainConfig
 	cs.heightForks, cs.timeForks = forkid.GatherForks(cs.ChainConfig)
@@ -402,19 +395,11 @@
 }
 
 func (cs *MultiClient) blockHeaders(ctx context.Context, pkt eth.BlockHeadersPacket, rlpStream *rlp.Stream, peerID *proto_types.H512, sentry direct.SentryClient) error {
-<<<<<<< HEAD
-	if len(pkt) == 0 {
-		outreq := proto_sentry.PeerUselessRequest{
-			PeerId: peerID,
-		}
-		if _, err := sentry.PeerUseless(ctx, &outreq, &grpc.EmptyCallOption{}); err != nil {
-=======
 	if cs.dropUselessPeers && len(pkt) == 0 {
 		outreq := proto_sentry.PenalizePeerRequest{
 			PeerId: peerID,
 		}
 		if _, err := sentry.PenalizePeer(ctx, &outreq, &grpc.EmptyCallOption{}); err != nil {
->>>>>>> d8d04663
 			return fmt.Errorf("sending peer useless request: %v", err)
 		}
 		log.Debug("Requested removal of peer for empty header response", "peerId", fmt.Sprintf("%x", ConvertH512ToPeerID(peerID))[:8])
@@ -574,19 +559,11 @@
 		return fmt.Errorf("decode BlockBodiesPacket66: %w", err)
 	}
 	txs, uncles, withdrawals := request.BlockRawBodiesPacket.Unpack()
-<<<<<<< HEAD
-	if len(txs) == 0 && len(uncles) == 0 && len(withdrawals) == 0 {
-		outreq := proto_sentry.PeerUselessRequest{
-			PeerId: inreq.PeerId,
-		}
-		if _, err := sentry.PeerUseless(ctx, &outreq, &grpc.EmptyCallOption{}); err != nil {
-=======
 	if cs.dropUselessPeers && len(txs) == 0 && len(uncles) == 0 && len(withdrawals) == 0 {
 		outreq := proto_sentry.PenalizePeerRequest{
 			PeerId: inreq.PeerId,
 		}
 		if _, err := sentry.PenalizePeer(ctx, &outreq, &grpc.EmptyCallOption{}); err != nil {
->>>>>>> d8d04663
 			return fmt.Errorf("sending peer useless request: %v", err)
 		}
 		log.Debug("Requested removal of peer for empty body response", "peerId", fmt.Sprintf("%x", ConvertH512ToPeerID(inreq.PeerId)))
