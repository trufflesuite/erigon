package commands

import (
	"context"
	"fmt"
	"math/big"
	"time"

	"github.com/holiman/uint256"
	jsoniter "github.com/json-iterator/go"
	"github.com/ledgerwatch/erigon-lib/common"
	"github.com/ledgerwatch/log/v3"

	"github.com/ledgerwatch/erigon/core/vm/evmtypes"

	"github.com/ledgerwatch/erigon/common/hexutil"
	"github.com/ledgerwatch/erigon/common/math"
	"github.com/ledgerwatch/erigon/core"
	"github.com/ledgerwatch/erigon/core/rawdb"
	"github.com/ledgerwatch/erigon/core/state"
	"github.com/ledgerwatch/erigon/core/types"
	"github.com/ledgerwatch/erigon/core/vm"
	"github.com/ledgerwatch/erigon/eth/tracers"
	"github.com/ledgerwatch/erigon/rpc"
	"github.com/ledgerwatch/erigon/turbo/adapter/ethapi"
	"github.com/ledgerwatch/erigon/turbo/rpchelper"
	"github.com/ledgerwatch/erigon/turbo/transactions"
)

// TraceBlockByNumber implements debug_traceBlockByNumber. Returns Geth style block traces.
func (api *PrivateDebugAPIImpl) TraceBlockByNumber(ctx context.Context, blockNum rpc.BlockNumber, config *tracers.TraceConfig, stream *jsoniter.Stream) error {
	return api.traceBlock(ctx, rpc.BlockNumberOrHashWithNumber(blockNum), config, stream)
}

// TraceBlockByHash implements debug_traceBlockByHash. Returns Geth style block traces.
func (api *PrivateDebugAPIImpl) TraceBlockByHash(ctx context.Context, hash common.Hash, config *tracers.TraceConfig, stream *jsoniter.Stream) error {
	return api.traceBlock(ctx, rpc.BlockNumberOrHashWithHash(hash, true), config, stream)
}

func (api *PrivateDebugAPIImpl) traceBlock(ctx context.Context, blockNrOrHash rpc.BlockNumberOrHash, config *tracers.TraceConfig, stream *jsoniter.Stream) error {
	tx, err := api.db.BeginRo(ctx)
	if err != nil {
		stream.WriteNil()
		return err
	}
	defer tx.Rollback()
	var (
		block    *types.Block
		number   rpc.BlockNumber
		numberOk bool
		hash     common.Hash
		hashOk   bool
	)
	if number, numberOk = blockNrOrHash.Number(); numberOk {
		block, err = api.blockByRPCNumber(number, tx)
	} else if hash, hashOk = blockNrOrHash.Hash(); hashOk {
		block, err = api.blockByHashWithSenders(tx, hash)
	} else {
		return fmt.Errorf("invalid arguments; neither block nor hash specified")
	}

	if err != nil {
		stream.WriteNil()
		return err
	}

	if block == nil {
		if numberOk {
			return fmt.Errorf("invalid arguments; block with number %d not found", number)
		}
		return fmt.Errorf("invalid arguments; block with hash %x not found", hash)
	}

	// if we've pruned this history away for this block then just return early
	// to save any red herring errors
	err = api.BaseAPI.checkPruneHistory(tx, block.NumberU64())
	if err != nil {
		stream.WriteNil()
		return err
	}
	engine := api.engine()

<<<<<<< HEAD
=======
	if config.BorTraceEnabled == nil {
		config.BorTraceEnabled = newBoolPtr(false)
	}

	chainConfig, err := api.chainConfig(tx)
	if err != nil {
		stream.WriteNil()
		return err
	}
	engine := api.engine()

>>>>>>> d8d04663
	_, blockCtx, _, ibs, _, err := transactions.ComputeTxEnv(ctx, engine, block, chainConfig, api._blockReader, tx, 0, api.historyV3(tx))
	if err != nil {
		stream.WriteNil()
		return err
	}

	signer := types.MakeSigner(chainConfig, block.NumberU64())
	rules := chainConfig.Rules(block.NumberU64(), block.Time())
	stream.WriteArrayStart()
<<<<<<< HEAD
	for idx, txn := range block.Transactions() {
=======

	borTx, _, _, _ := rawdb.ReadBorTransactionForBlock(tx, block)
	txns := block.Transactions()
	if borTx != nil && *config.BorTraceEnabled {
		txns = append(txns, borTx)
	}

	for idx, txn := range txns {
>>>>>>> d8d04663
		stream.WriteObjectStart()
		stream.WriteObjectField("result")
		select {
		default:
		case <-ctx.Done():
			stream.WriteNil()
			return ctx.Err()
		}
		ibs.Prepare(txn.Hash(), block.Hash(), idx)
		msg, _ := txn.AsMessage(*signer, block.BaseFee(), rules)

		if msg.FeeCap().IsZero() && engine != nil {
			syscall := func(contract common.Address, data []byte) ([]byte, error) {
				return core.SysCallContract(contract, data, *chainConfig, ibs, block.Header(), engine, true /* constCall */)
			}
			msg.SetIsFree(engine.IsServiceTransaction(msg.From(), syscall))
		}

		txCtx := evmtypes.TxContext{
			TxHash:   txn.Hash(),
			Origin:   msg.From(),
			GasPrice: msg.GasPrice(),
		}

<<<<<<< HEAD
		err = transactions.TraceTx(ctx, msg, blockCtx, txCtx, ibs, config, chainConfig, stream, api.evmCallTimeout)
		if err == nil {
			err = ibs.FinalizeTx(rules, state.NewNoopWriter())
=======
		if borTx != nil && idx == len(txns)-1 {
			if *config.BorTraceEnabled {
				config.BorTx = newBoolPtr(true)
			}
>>>>>>> d8d04663
		}
		stream.WriteObjectEnd()

<<<<<<< HEAD
=======
		err = transactions.TraceTx(ctx, msg, blockCtx, txCtx, ibs, config, chainConfig, stream, api.evmCallTimeout)
		if err == nil {
			err = ibs.FinalizeTx(rules, state.NewNoopWriter())
		}
		stream.WriteObjectEnd()

>>>>>>> d8d04663
		// if we have an error we want to output valid json for it before continuing after clearing down potential writes to the stream
		if err != nil {
			stream.WriteMore()
			stream.WriteObjectStart()
			err = rpc.HandleError(err, stream)
			stream.WriteObjectEnd()
			if err != nil {
				return err
			}
		}
<<<<<<< HEAD
		if idx != len(block.Transactions())-1 {
=======
		if idx != len(txns)-1 {
>>>>>>> d8d04663
			stream.WriteMore()
		}
		stream.Flush()
	}
	stream.WriteArrayEnd()
	stream.Flush()
	return nil
}

// TraceTransaction implements debug_traceTransaction. Returns Geth style transaction traces.
func (api *PrivateDebugAPIImpl) TraceTransaction(ctx context.Context, hash common.Hash, config *tracers.TraceConfig, stream *jsoniter.Stream) error {
	tx, err := api.db.BeginRo(ctx)
	if err != nil {
		stream.WriteNil()
		return err
	}
	defer tx.Rollback()
	chainConfig, err := api.chainConfig(tx)
	if err != nil {
		stream.WriteNil()
		return err
	}
	// Retrieve the transaction and assemble its EVM context
	blockNum, ok, err := api.txnLookup(ctx, tx, hash)
	if err != nil {
		stream.WriteNil()
		return err
	}
	if !ok {
		stream.WriteNil()
		return nil
	}
<<<<<<< HEAD
=======

	// check pruning to ensure we have history at this block level
	err = api.BaseAPI.checkPruneHistory(tx, blockNum)
	if err != nil {
		stream.WriteNil()
		return err
	}

>>>>>>> d8d04663
	// Private API returns 0 if transaction is not found.
	if blockNum == 0 && chainConfig.Bor != nil {
		blockNumPtr, err := rawdb.ReadBorTxLookupEntry(tx, hash)
		if err != nil {
			stream.WriteNil()
			return err
		}
		if blockNumPtr == nil {
			stream.WriteNil()
			return nil
		}
		blockNum = *blockNumPtr
	}
	block, err := api.blockByNumberWithSenders(tx, blockNum)
	if err != nil {
		stream.WriteNil()
		return err
	}
	if block == nil {
		stream.WriteNil()
		return nil
	}
	var txnIndex uint64
	var txn types.Transaction
	for i, transaction := range block.Transactions() {
		if transaction.Hash() == hash {
			txnIndex = uint64(i)
			txn = transaction
			break
		}
	}
	if txn == nil {
		var borTx types.Transaction
		borTx, _, _, _, err = rawdb.ReadBorTransaction(tx, hash)
		if err != nil {
			stream.WriteNil()
			return err
		}

		if borTx != nil {
			stream.WriteNil()
			return nil
		}
		stream.WriteNil()
		return fmt.Errorf("transaction %#x not found", hash)
	}
	engine := api.engine()

	msg, blockCtx, txCtx, ibs, _, err := transactions.ComputeTxEnv(ctx, engine, block, chainConfig, api._blockReader, tx, int(txnIndex), api.historyV3(tx))
	if err != nil {
		stream.WriteNil()
		return err
	}
	// Trace the transaction and return
	return transactions.TraceTx(ctx, msg, blockCtx, txCtx, ibs, config, chainConfig, stream, api.evmCallTimeout)
}

func (api *PrivateDebugAPIImpl) TraceCall(ctx context.Context, args ethapi.CallArgs, blockNrOrHash rpc.BlockNumberOrHash, config *tracers.TraceConfig, stream *jsoniter.Stream) error {
	dbtx, err := api.db.BeginRo(ctx)
	if err != nil {
		return fmt.Errorf("create ro transaction: %v", err)
	}
	defer dbtx.Rollback()

	chainConfig, err := api.chainConfig(dbtx)
	if err != nil {
		return fmt.Errorf("read chain config: %v", err)
	}
	engine := api.engine()

	blockNumber, hash, _, err := rpchelper.GetBlockNumber(blockNrOrHash, dbtx, api.filters)
<<<<<<< HEAD
	if err != nil {
		return fmt.Errorf("get block number: %v", err)
=======
	if err != nil {
		return fmt.Errorf("get block number: %v", err)
	}

	err = api.BaseAPI.checkPruneHistory(dbtx, blockNumber)
	if err != nil {
		return err
>>>>>>> d8d04663
	}

	stateReader, err := rpchelper.CreateStateReader(ctx, dbtx, blockNrOrHash, 0, api.filters, api.stateCache, api.historyV3(dbtx), chainConfig.ChainName)
	if err != nil {
		return fmt.Errorf("create state reader: %v", err)
	}
	header, err := api._blockReader.Header(context.Background(), dbtx, hash, blockNumber)
	if err != nil {
		return fmt.Errorf("could not fetch header %d(%x): %v", blockNumber, hash, err)
	}
	if header == nil {
		return fmt.Errorf("block %d(%x) not found", blockNumber, hash)
	}
	ibs := state.New(stateReader)

	if config != nil && config.StateOverrides != nil {
		if err := config.StateOverrides.Override(ibs); err != nil {
			return fmt.Errorf("override state: %v", err)
		}
	}

	var baseFee *uint256.Int
	if header != nil && header.BaseFee != nil {
		var overflow bool
		baseFee, overflow = uint256.FromBig(header.BaseFee)
		if overflow {
			return fmt.Errorf("header.BaseFee uint256 overflow")
		}
	}
	msg, err := args.ToMessage(api.GasCap, baseFee)
	if err != nil {
		return fmt.Errorf("convert args to msg: %v", err)
	}

	blockCtx := transactions.NewEVMBlockContext(engine, header, blockNrOrHash.RequireCanonical, dbtx, api._blockReader)
	txCtx := core.NewEVMTxContext(msg)
	// Trace the transaction and return
	return transactions.TraceTx(ctx, msg, blockCtx, txCtx, ibs, config, chainConfig, stream, api.evmCallTimeout)
}

func (api *PrivateDebugAPIImpl) TraceCallMany(ctx context.Context, bundles []Bundle, simulateContext StateContext, config *tracers.TraceConfig, stream *jsoniter.Stream) error {
	var (
		hash               common.Hash
		replayTransactions types.Transactions
		evm                *vm.EVM
		blockCtx           evmtypes.BlockContext
		txCtx              evmtypes.TxContext
		overrideBlockHash  map[uint64]common.Hash
		baseFee            uint256.Int
	)

	overrideBlockHash = make(map[uint64]common.Hash)
	tx, err := api.db.BeginRo(ctx)
	if err != nil {
		stream.WriteNil()
		return err
	}
	defer tx.Rollback()
	chainConfig, err := api.chainConfig(tx)
	if err != nil {
		stream.WriteNil()
		return err
	}
	if len(bundles) == 0 {
		stream.WriteNil()
		return fmt.Errorf("empty bundles")
	}
	empty := true
	for _, bundle := range bundles {
		if len(bundle.Transactions) != 0 {
			empty = false
		}
	}

	if empty {
		stream.WriteNil()
		return fmt.Errorf("empty bundles")
	}

	defer func(start time.Time) { log.Trace("Tracing CallMany finished", "runtime", time.Since(start)) }(time.Now())

	blockNum, hash, _, err := rpchelper.GetBlockNumber(simulateContext.BlockNumber, tx, api.filters)
	if err != nil {
		stream.WriteNil()
		return err
	}

	err = api.BaseAPI.checkPruneHistory(tx, blockNum)
	if err != nil {
		return err
	}

	block, err := api.blockByNumberWithSenders(tx, blockNum)
	if err != nil {
		stream.WriteNil()
		return err
	}

	// -1 is a default value for transaction index.
	// If it's -1, we will try to replay every single transaction in that block
	transactionIndex := -1

	if simulateContext.TransactionIndex != nil {
		transactionIndex = *simulateContext.TransactionIndex
	}

	if transactionIndex == -1 {
		transactionIndex = len(block.Transactions())
	}

	replayTransactions = block.Transactions()[:transactionIndex]

	stateReader, err := rpchelper.CreateStateReader(ctx, tx, rpc.BlockNumberOrHashWithNumber(rpc.BlockNumber(blockNum-1)), 0, api.filters, api.stateCache, api.historyV3(tx), chainConfig.ChainName)
	if err != nil {
		stream.WriteNil()
		return err
	}

	st := state.New(stateReader)

	parent := block.Header()

	if parent == nil {
		stream.WriteNil()
		return fmt.Errorf("block %d(%x) not found", blockNum, hash)
	}

	getHash := func(i uint64) common.Hash {
		if hash, ok := overrideBlockHash[i]; ok {
			return hash
		}
		hash, err := rawdb.ReadCanonicalHash(tx, i)
		if err != nil {
			log.Debug("Can't get block hash by number", "number", i, "only-canonical", true)
		}
		return hash
	}

	if parent.BaseFee != nil {
		baseFee.SetFromBig(parent.BaseFee)
	}

	blockCtx = evmtypes.BlockContext{
		CanTransfer: core.CanTransfer,
		Transfer:    core.Transfer,
		GetHash:     getHash,
		Coinbase:    parent.Coinbase,
		BlockNumber: parent.Number.Uint64(),
		Time:        parent.Time,
		Difficulty:  new(big.Int).Set(parent.Difficulty),
		GasLimit:    parent.GasLimit,
		BaseFee:     &baseFee,
	}

	// Get a new instance of the EVM
	evm = vm.NewEVM(blockCtx, txCtx, st, chainConfig, vm.Config{Debug: false})
	signer := types.MakeSigner(chainConfig, blockNum)
	rules := chainConfig.Rules(blockNum, blockCtx.Time)

	// Setup the gas pool (also for unmetered requests)
	// and apply the message.
	gp := new(core.GasPool).AddGas(math.MaxUint64)
	for idx, txn := range replayTransactions {
		st.Prepare(txn.Hash(), block.Hash(), idx)
		msg, err := txn.AsMessage(*signer, block.BaseFee(), rules)
		if err != nil {
			stream.WriteNil()
			return err
		}
		txCtx = core.NewEVMTxContext(msg)
		evm = vm.NewEVM(blockCtx, txCtx, evm.IntraBlockState(), chainConfig, vm.Config{Debug: false})
		// Execute the transaction message
		_, err = core.ApplyMessage(evm, msg, gp, true /* refunds */, false /* gasBailout */)
		if err != nil {
			stream.WriteNil()
			return err
		}
		_ = st.FinalizeTx(rules, state.NewNoopWriter())

	}

	// after replaying the txns, we want to overload the state
	if config.StateOverrides != nil {
		err = config.StateOverrides.Override(evm.IntraBlockState().(*state.IntraBlockState))
		if err != nil {
			stream.WriteNil()
			return err
		}
	}

	stream.WriteArrayStart()
	for bundle_index, bundle := range bundles {
		stream.WriteArrayStart()
		// first change blockContext
		blockHeaderOverride(&blockCtx, bundle.BlockOverride, overrideBlockHash)
		for txn_index, txn := range bundle.Transactions {
			if txn.Gas == nil || *(txn.Gas) == 0 {
				txn.Gas = (*hexutil.Uint64)(&api.GasCap)
			}
			msg, err := txn.ToMessage(api.GasCap, blockCtx.BaseFee)
			if err != nil {
				stream.WriteNil()
				return err
			}
			txCtx = core.NewEVMTxContext(msg)
			ibs := evm.IntraBlockState().(*state.IntraBlockState)
			ibs.Prepare(common.Hash{}, parent.Hash(), txn_index)
			err = transactions.TraceTx(ctx, msg, blockCtx, txCtx, evm.IntraBlockState(), config, chainConfig, stream, api.evmCallTimeout)

			if err != nil {
				stream.WriteNil()
				return err
			}

			_ = ibs.FinalizeTx(rules, state.NewNoopWriter())

			if txn_index < len(bundle.Transactions)-1 {
				stream.WriteMore()
			}
		}
		stream.WriteArrayEnd()

		if bundle_index < len(bundles)-1 {
			stream.WriteMore()
		}
		blockCtx.BlockNumber++
		blockCtx.Time++
	}
	stream.WriteArrayEnd()
	return nil
}

func newBoolPtr(bb bool) *bool {
	b := bb
	return &b
}<|MERGE_RESOLUTION|>--- conflicted
+++ resolved
@@ -78,10 +78,7 @@
 		stream.WriteNil()
 		return err
 	}
-	engine := api.engine()
-
-<<<<<<< HEAD
-=======
+
 	if config.BorTraceEnabled == nil {
 		config.BorTraceEnabled = newBoolPtr(false)
 	}
@@ -93,7 +90,6 @@
 	}
 	engine := api.engine()
 
->>>>>>> d8d04663
 	_, blockCtx, _, ibs, _, err := transactions.ComputeTxEnv(ctx, engine, block, chainConfig, api._blockReader, tx, 0, api.historyV3(tx))
 	if err != nil {
 		stream.WriteNil()
@@ -103,9 +99,6 @@
 	signer := types.MakeSigner(chainConfig, block.NumberU64())
 	rules := chainConfig.Rules(block.NumberU64(), block.Time())
 	stream.WriteArrayStart()
-<<<<<<< HEAD
-	for idx, txn := range block.Transactions() {
-=======
 
 	borTx, _, _, _ := rawdb.ReadBorTransactionForBlock(tx, block)
 	txns := block.Transactions()
@@ -114,7 +107,6 @@
 	}
 
 	for idx, txn := range txns {
->>>>>>> d8d04663
 		stream.WriteObjectStart()
 		stream.WriteObjectField("result")
 		select {
@@ -139,28 +131,18 @@
 			GasPrice: msg.GasPrice(),
 		}
 
-<<<<<<< HEAD
+		if borTx != nil && idx == len(txns)-1 {
+			if *config.BorTraceEnabled {
+				config.BorTx = newBoolPtr(true)
+			}
+		}
+
 		err = transactions.TraceTx(ctx, msg, blockCtx, txCtx, ibs, config, chainConfig, stream, api.evmCallTimeout)
 		if err == nil {
 			err = ibs.FinalizeTx(rules, state.NewNoopWriter())
-=======
-		if borTx != nil && idx == len(txns)-1 {
-			if *config.BorTraceEnabled {
-				config.BorTx = newBoolPtr(true)
-			}
->>>>>>> d8d04663
 		}
 		stream.WriteObjectEnd()
 
-<<<<<<< HEAD
-=======
-		err = transactions.TraceTx(ctx, msg, blockCtx, txCtx, ibs, config, chainConfig, stream, api.evmCallTimeout)
-		if err == nil {
-			err = ibs.FinalizeTx(rules, state.NewNoopWriter())
-		}
-		stream.WriteObjectEnd()
-
->>>>>>> d8d04663
 		// if we have an error we want to output valid json for it before continuing after clearing down potential writes to the stream
 		if err != nil {
 			stream.WriteMore()
@@ -171,11 +153,7 @@
 				return err
 			}
 		}
-<<<<<<< HEAD
-		if idx != len(block.Transactions())-1 {
-=======
 		if idx != len(txns)-1 {
->>>>>>> d8d04663
 			stream.WriteMore()
 		}
 		stream.Flush()
@@ -208,8 +186,6 @@
 		stream.WriteNil()
 		return nil
 	}
-<<<<<<< HEAD
-=======
 
 	// check pruning to ensure we have history at this block level
 	err = api.BaseAPI.checkPruneHistory(tx, blockNum)
@@ -218,7 +194,6 @@
 		return err
 	}
 
->>>>>>> d8d04663
 	// Private API returns 0 if transaction is not found.
 	if blockNum == 0 && chainConfig.Bor != nil {
 		blockNumPtr, err := rawdb.ReadBorTxLookupEntry(tx, hash)
@@ -290,18 +265,13 @@
 	engine := api.engine()
 
 	blockNumber, hash, _, err := rpchelper.GetBlockNumber(blockNrOrHash, dbtx, api.filters)
-<<<<<<< HEAD
 	if err != nil {
 		return fmt.Errorf("get block number: %v", err)
-=======
-	if err != nil {
-		return fmt.Errorf("get block number: %v", err)
 	}
 
 	err = api.BaseAPI.checkPruneHistory(dbtx, blockNumber)
 	if err != nil {
 		return err
->>>>>>> d8d04663
 	}
 
 	stateReader, err := rpchelper.CreateStateReader(ctx, dbtx, blockNrOrHash, 0, api.filters, api.stateCache, api.historyV3(dbtx), chainConfig.ChainName)
