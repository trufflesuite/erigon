--- conflicted
+++ resolved
@@ -61,10 +61,7 @@
 	db          kv.RoDB
 	blockReader services.BlockAndTxnReader
 	config      *chain.Config
-<<<<<<< HEAD
-=======
-
->>>>>>> d8d04663
+
 	// Block proposing for proof-of-stake
 	payloadId      uint64
 	lastParameters *core.BlockBuilderParameters
@@ -677,22 +674,10 @@
 	if payloadAttributes.Version >= 2 {
 		param.Withdrawals = ConvertWithdrawalsFromRpc(payloadAttributes.Withdrawals)
 	}
-<<<<<<< HEAD
-
-=======
->>>>>>> d8d04663
 	if err := s.checkWithdrawalsPresence(payloadAttributes.Timestamp, param.Withdrawals); err != nil {
 		return nil, err
 	}
 
-<<<<<<< HEAD
-	// Initiate payload building
-
-	s.evictOldBuilders()
-
-	// payload IDs start from 1 (0 signifies null)
-	s.payloadId++
-=======
 	// First check if we're already building a block with the requested parameters
 	if reflect.DeepEqual(s.lastParameters, &param) {
 		return &remote.EngineForkChoiceUpdatedResponse{
@@ -710,7 +695,6 @@
 	s.payloadId++
 	param.PayloadId = s.payloadId
 	s.lastParameters = &param
->>>>>>> d8d04663
 
 	s.builders[s.payloadId] = builder.NewBlockBuilder(s.builderFunc, &param)
 	log.Debug("BlockBuilder added", "payload", s.payloadId)
@@ -729,10 +713,7 @@
 	if err != nil {
 		return nil, err
 	}
-<<<<<<< HEAD
-=======
 	defer tx.Rollback()
->>>>>>> d8d04663
 
 	bodies := make([]*types2.ExecutionPayloadBodyV1, len(request.Hashes))
 
@@ -758,10 +739,7 @@
 	if err != nil {
 		return nil, err
 	}
-<<<<<<< HEAD
-=======
 	defer tx.Rollback()
->>>>>>> d8d04663
 
 	bodies := make([]*types2.ExecutionPayloadBodyV1, 0, request.Count)
 
