// Copyright 2014 The go-ethereum Authors
// This file is part of the go-ethereum library.
//
// The go-ethereum library is free software: you can redistribute it and/or modify
// it under the terms of the GNU Lesser General Public License as published by
// the Free Software Foundation, either version 3 of the License, or
// (at your option) any later version.
//
// The go-ethereum library is distributed in the hope that it will be useful,
// but WITHOUT ANY WARRANTY; without even the implied warranty of
// MERCHANTABILITY or FITNESS FOR A PARTICULAR PURPOSE. See the
// GNU Lesser General Public License for more details.
//
// You should have received a copy of the GNU Lesser General Public License
// along with the go-ethereum library. If not, see <http://www.gnu.org/licenses/>.

// Package types contains data types related to Ethereum consensus.
package types

import (
	"bytes"
	"encoding/binary"
	"errors"
	"fmt"
	"io"
	"math/big"
	"math/bits"
	"reflect"
	"sync/atomic"

	"github.com/gballet/go-verkle"
	libcommon "github.com/ledgerwatch/erigon-lib/common"
	"github.com/ledgerwatch/erigon-lib/common/hexutility"
	rlp2 "github.com/ledgerwatch/erigon-lib/rlp"

	"github.com/ledgerwatch/erigon/cl/clparams"
	"github.com/ledgerwatch/erigon/cl/cltypes/ssz_utils"
	"github.com/ledgerwatch/erigon/cl/merkle_tree"
	"github.com/ledgerwatch/erigon/common"
	"github.com/ledgerwatch/erigon/common/hexutil"
	"github.com/ledgerwatch/erigon/rlp"
)

var (
	EmptyRootHash  = libcommon.HexToHash("56e81f171bcc55a6ff8345e692c0f86e5b48e01b996cadc001622fb5e363b421")
	EmptyUncleHash = rlpHash([]*Header(nil))
)

// A BlockNonce is a 64-bit hash which proves (combined with the
// mix-hash) that a sufficient amount of computation has been carried
// out on a block.
type BlockNonce [8]byte

// EncodeNonce converts the given integer to a block nonce.
func EncodeNonce(i uint64) BlockNonce {
	var n BlockNonce
	binary.BigEndian.PutUint64(n[:], i)
	return n
}

// Uint64 returns the integer value of a block nonce.
func (n BlockNonce) Uint64() uint64 {
	return binary.BigEndian.Uint64(n[:])
}

// MarshalText encodes n as a hex string with 0x prefix.
func (n BlockNonce) MarshalText() ([]byte, error) {
	return hexutil.Bytes(n[:]).MarshalText()
}

// UnmarshalText implements encoding.TextUnmarshaler.
func (n *BlockNonce) UnmarshalText(input []byte) error {
	return hexutility.UnmarshalFixedText("BlockNonce", input, n[:])
}

// go:generate gencodec -type Header -field-override headerMarshaling -out gen_header_json.go

// Header represents a block header in the Ethereum blockchain.
// DESCRIBED: docs/programmers_guide/guide.md#organising-ethereum-state-into-a-merkle-tree
type Header struct {
	ParentHash  libcommon.Hash    `json:"parentHash"       gencodec:"required"`
	UncleHash   libcommon.Hash    `json:"sha3Uncles"       gencodec:"required"`
	Coinbase    libcommon.Address `json:"miner"`
	Root        libcommon.Hash    `json:"stateRoot"        gencodec:"required"`
	TxHash      libcommon.Hash    `json:"transactionsRoot" gencodec:"required"`
	ReceiptHash libcommon.Hash    `json:"receiptsRoot"     gencodec:"required"`
	Bloom       Bloom             `json:"logsBloom"        gencodec:"required"`
	Difficulty  *big.Int          `json:"difficulty"       gencodec:"required"`
	Number      *big.Int          `json:"number"           gencodec:"required"`
	GasLimit    uint64            `json:"gasLimit"         gencodec:"required"`
	GasUsed     uint64            `json:"gasUsed"          gencodec:"required"`
	Time        uint64            `json:"timestamp"        gencodec:"required"`
	Extra       []byte            `json:"extraData"        gencodec:"required"`
	MixDigest   libcommon.Hash    `json:"mixHash"` // prevRandao after EIP-4399
	Nonce       BlockNonce        `json:"nonce"`
	// AuRa extensions (alternative to MixDigest & Nonce)
	AuRaStep uint64
	AuRaSeal []byte

	BaseFee         *big.Int        `json:"baseFeePerGas"`   // EIP-1559
	WithdrawalsHash *libcommon.Hash `json:"withdrawalsRoot"` // EIP-4895

	// The verkle proof is ignored in legacy headers
	Verkle        bool
	VerkleProof   []byte
	VerkleKeyVals []verkle.KeyValuePair
	// ETH2 fields
	// This is the block hash given by the CL,we cannot validate in the context of the state.
	BlockHashCL libcommon.Hash
	TxHashSSZ   libcommon.Hash // They decided to hash txs differently than EL :(
}

func bitsToBytes(bitLen int) (byteLen int) {
	return (bitLen + 7) / 8
}

func (h *Header) EncodingSize() int {
	encodingSize := 33 /* ParentHash */ + 33 /* UncleHash */ + 21 /* Coinbase */ + 33 /* Root */ + 33 /* TxHash */ +
		33 /* ReceiptHash */ + 259 /* Bloom */

	encodingSize++
	if h.Difficulty != nil {
		encodingSize += rlp.BigIntLenExcludingHead(h.Difficulty)
	}
	encodingSize++
	if h.Number != nil {
		encodingSize += rlp.BigIntLenExcludingHead(h.Number)
	}
	encodingSize++
	encodingSize += rlp.IntLenExcludingHead(h.GasLimit)
	encodingSize++
	encodingSize += rlp.IntLenExcludingHead(h.GasUsed)
	encodingSize++
	encodingSize += rlp.IntLenExcludingHead(h.Time)
	// size of Extra
	encodingSize++
	switch len(h.Extra) {
	case 0:
	case 1:
		if h.Extra[0] >= 128 {
			encodingSize++
		}
	default:
		if len(h.Extra) >= 56 {
			encodingSize += bitsToBytes(bits.Len(uint(len(h.Extra))))
		}
		encodingSize += len(h.Extra)
	}

	if len(h.AuRaSeal) != 0 {
		encodingSize += 1 + rlp.IntLenExcludingHead(h.AuRaStep) + 1 + len(h.AuRaSeal)
		if len(h.AuRaSeal) >= 56 {
			encodingSize += bitsToBytes(bits.Len(uint(len(h.AuRaSeal))))
		}
	} else {
		encodingSize += 33 /* MixDigest */ + 9 /* BlockNonce */
	}

	if h.BaseFee != nil {
		encodingSize++
		encodingSize += rlp.BigIntLenExcludingHead(h.BaseFee)
	}

	if h.WithdrawalsHash != nil {
		encodingSize += 33
	}

	if h.Verkle {
		// Encoding of Verkle Proof
		encodingSize++
		switch len(h.VerkleProof) {
		case 0:
		case 1:
			if h.VerkleProof[0] >= 128 {
				encodingSize++
			}
		default:
			if len(h.VerkleProof) >= 56 {
				encodingSize += bitsToBytes(bits.Len(uint(len(h.VerkleProof))))
			}
			encodingSize += len(h.VerkleProof)
		}
		encodingSize++

		var tmpBuffer bytes.Buffer
		if err := rlp.Encode(&tmpBuffer, h.VerkleKeyVals); err != nil {
			panic(err)
		}
		encodingSize += tmpBuffer.Len()
	}

	return encodingSize
}

func (h *Header) EncodeRLP(w io.Writer) error {
	encodingSize := h.EncodingSize()

	var b [33]byte
	// Prefix
	if err := EncodeStructSizePrefix(encodingSize, w, b[:]); err != nil {
		return err
	}
	b[0] = 128 + 32
	if _, err := w.Write(b[:1]); err != nil {
		return err
	}
	if _, err := w.Write(h.ParentHash.Bytes()); err != nil {
		return err
	}
	if _, err := w.Write(b[:1]); err != nil {
		return err
	}
	if _, err := w.Write(h.UncleHash.Bytes()); err != nil {
		return err
	}
	b[0] = 128 + 20
	if _, err := w.Write(b[:1]); err != nil {
		return err
	}
	if _, err := w.Write(h.Coinbase.Bytes()); err != nil {
		return err
	}
	b[0] = 128 + 32
	if _, err := w.Write(b[:1]); err != nil {
		return err
	}
	if _, err := w.Write(h.Root.Bytes()); err != nil {
		return err
	}
	if _, err := w.Write(b[:1]); err != nil {
		return err
	}
	if _, err := w.Write(h.TxHash.Bytes()); err != nil {
		return err
	}
	if _, err := w.Write(b[:1]); err != nil {
		return err
	}
	if _, err := w.Write(h.ReceiptHash.Bytes()); err != nil {
		return err
	}
	b[0] = 183 + 2
	b[1] = 1
	b[2] = 0
	if _, err := w.Write(b[:3]); err != nil {
		return err
	}
	if _, err := w.Write(h.Bloom.Bytes()); err != nil {
		return err
	}
	if err := rlp.EncodeBigInt(h.Difficulty, w, b[:]); err != nil {
		return err
	}
	if err := rlp.EncodeBigInt(h.Number, w, b[:]); err != nil {
		return err
	}
	if err := rlp.EncodeInt(h.GasLimit, w, b[:]); err != nil {
		return err
	}
	if err := rlp.EncodeInt(h.GasUsed, w, b[:]); err != nil {
		return err
	}
	if err := rlp.EncodeInt(h.Time, w, b[:]); err != nil {
		return err
	}
	if err := rlp.EncodeString(h.Extra, w, b[:]); err != nil {
		return err
	}

	if len(h.AuRaSeal) > 0 {
		if err := rlp.EncodeInt(h.AuRaStep, w, b[:]); err != nil {
			return err
		}
		if err := rlp.EncodeString(h.AuRaSeal, w, b[:]); err != nil {
			return err
		}
	} else {
		b[0] = 128 + 32
		if _, err := w.Write(b[:1]); err != nil {
			return err
		}
		if _, err := w.Write(h.MixDigest.Bytes()); err != nil {
			return err
		}
		b[0] = 128 + 8
		if _, err := w.Write(b[:1]); err != nil {
			return err
		}
		if _, err := w.Write(h.Nonce[:]); err != nil {
			return err
		}
	}

	if h.BaseFee != nil {
		if err := rlp.EncodeBigInt(h.BaseFee, w, b[:]); err != nil {
			return err
		}
	}

	if h.WithdrawalsHash != nil {
		b[0] = 128 + 32
		if _, err := w.Write(b[:1]); err != nil {
			return err
		}
		if _, err := w.Write(h.WithdrawalsHash.Bytes()); err != nil {
			return err
		}
	}

	if h.Verkle {
		if err := rlp.EncodeString(h.VerkleProof, w, b[:]); err != nil {
			return err
		}

		if err := rlp.Encode(w, h.VerkleKeyVals); err != nil {
			return nil
		}
	}

	return nil
}

func (h *Header) DecodeRLP(s *rlp.Stream) error {
	_, err := s.List()
	if err != nil {
		return err
		// return fmt.Errorf("open header struct: %w", err)
	}
	var b []byte
	if b, err = s.Bytes(); err != nil {
		return fmt.Errorf("read ParentHash: %w", err)
	}
	if len(b) != 32 {
		return fmt.Errorf("wrong size for ParentHash: %d", len(b))
	}
	copy(h.ParentHash[:], b)
	if b, err = s.Bytes(); err != nil {
		return fmt.Errorf("read UncleHash: %w", err)
	}
	if len(b) != 32 {
		return fmt.Errorf("wrong size for UncleHash: %d", len(b))
	}
	copy(h.UncleHash[:], b)
	if b, err = s.Bytes(); err != nil {
		return fmt.Errorf("read Coinbase: %w", err)
	}
	if len(b) != 20 {
		return fmt.Errorf("wrong size for Coinbase: %d", len(b))
	}
	copy(h.Coinbase[:], b)
	if b, err = s.Bytes(); err != nil {
		return fmt.Errorf("read Root: %w", err)
	}
	if len(b) != 32 {
		return fmt.Errorf("wrong size for Root: %d", len(b))
	}
	copy(h.Root[:], b)
	if b, err = s.Bytes(); err != nil {
		return fmt.Errorf("read TxHash: %w", err)
	}
	if len(b) != 32 {
		return fmt.Errorf("wrong size for TxHash: %d", len(b))
	}
	copy(h.TxHash[:], b)
	if b, err = s.Bytes(); err != nil {
		return fmt.Errorf("read ReceiptHash: %w", err)
	}
	if len(b) != 32 {
		return fmt.Errorf("wrong size for ReceiptHash: %d", len(b))
	}
	copy(h.ReceiptHash[:], b)
	if b, err = s.Bytes(); err != nil {
		return fmt.Errorf("read Bloom: %w", err)
	}
	if len(b) != 256 {
		return fmt.Errorf("wrong size for Bloom: %d", len(b))
	}
	copy(h.Bloom[:], b)
	if b, err = s.Uint256Bytes(); err != nil {
		return fmt.Errorf("read Difficulty: %w", err)
	}
	h.Difficulty = new(big.Int).SetBytes(b)
	if b, err = s.Uint256Bytes(); err != nil {
		return fmt.Errorf("read Number: %w", err)
	}
	h.Number = new(big.Int).SetBytes(b)
	if h.GasLimit, err = s.Uint(); err != nil {
		return fmt.Errorf("read GasLimit: %w", err)
	}
	if h.GasUsed, err = s.Uint(); err != nil {
		return fmt.Errorf("read GasUsed: %w", err)
	}
	if h.Time, err = s.Uint(); err != nil {
		return fmt.Errorf("read Time: %w", err)
	}
	if h.Extra, err = s.Bytes(); err != nil {
		return fmt.Errorf("read Extra: %w", err)
	}

	_, size, err := s.Kind()
	if err != nil {
		return fmt.Errorf("read MixDigest: %w", err)
	}
	if size != 32 { // AuRa
		if h.AuRaStep, err = s.Uint(); err != nil {
			return fmt.Errorf("read AuRaStep: %w", err)
		}
		if h.AuRaSeal, err = s.Bytes(); err != nil {
			return fmt.Errorf("read AuRaSeal: %w", err)
		}
	} else {
		if b, err = s.Bytes(); err != nil {
			return fmt.Errorf("read MixDigest: %w", err)
		}
		copy(h.MixDigest[:], b)
		if b, err = s.Bytes(); err != nil {
			return fmt.Errorf("read Nonce: %w", err)
		}
		if len(b) != 8 {
			return fmt.Errorf("wrong size for Nonce: %d", len(b))
		}
		copy(h.Nonce[:], b)
	}

	// BaseFee
	if b, err = s.Uint256Bytes(); err != nil {
		if errors.Is(err, rlp.EOL) {
			h.BaseFee = nil
			if err := s.ListEnd(); err != nil {
				return fmt.Errorf("close header struct (no BaseFee): %w", err)
			}
			return nil
		}
		return fmt.Errorf("read BaseFee: %w", err)
	}
	h.BaseFee = new(big.Int).SetBytes(b)

	// WithdrawalsHash
	if b, err = s.Bytes(); err != nil {
		if errors.Is(err, rlp.EOL) {
			h.WithdrawalsHash = nil
			if err := s.ListEnd(); err != nil {
				return fmt.Errorf("close header struct (no WithdrawalsHash): %w", err)
			}
			return nil
		}
		return fmt.Errorf("read WithdrawalsHash: %w", err)
	}
	if len(b) != 32 {
		return fmt.Errorf("wrong size for WithdrawalsHash: %d", len(b))
	}
	h.WithdrawalsHash = new(libcommon.Hash)
	h.WithdrawalsHash.SetBytes(b)

	if h.Verkle {
		if h.VerkleProof, err = s.Bytes(); err != nil {
			return fmt.Errorf("read VerkleProof: %w", err)
		}
		rawKv, err := s.Raw()
		if err != nil {
			return err
		}
		rlp.DecodeBytes(rawKv, h.VerkleKeyVals)
	}

	if err := s.ListEnd(); err != nil {
		return fmt.Errorf("close header struct: %w", err)
	}
	return nil
}

// field type overrides for gencodec
type headerMarshaling struct {
	Difficulty *hexutil.Big
	Number     *hexutil.Big
	GasLimit   hexutil.Uint64
	GasUsed    hexutil.Uint64
	Time       hexutil.Uint64
	Extra      hexutil.Bytes
	BaseFee    *hexutil.Big
	Hash       libcommon.Hash `json:"hash"` // adds call to Hash() in MarshalJSON
}

// Hash returns the block hash of the header, which is simply the keccak256 hash of its
// RLP encoding.
func (h *Header) Hash() libcommon.Hash {
	return rlpHash(h)
}

var headerSize = common.StorageSize(reflect.TypeOf(Header{}).Size())

// Size returns the approximate memory used by all internal contents. It is used
// to approximate and limit the memory consumption of various caches.
func (h *Header) Size() common.StorageSize {
	s := headerSize + common.StorageSize(len(h.Extra)+bitsToBytes(h.Difficulty.BitLen())+bitsToBytes(h.Number.BitLen()))
	if h.BaseFee != nil {
		s += common.StorageSize(bitsToBytes(h.BaseFee.BitLen()))
	}
	if h.WithdrawalsHash != nil {
		s += common.StorageSize(32)
	}
	return s
}

// SanityCheck checks a few basic things -- these checks are way beyond what
// any 'sane' production values should hold, and can mainly be used to prevent
// that the unbounded fields are stuffed with junk data to add processing
// overhead
func (h *Header) SanityCheck() error {
	if h.Number != nil && !h.Number.IsUint64() {
		return fmt.Errorf("too large block number: bitlen %d", h.Number.BitLen())
	}
	if h.Difficulty != nil {
		if diffLen := h.Difficulty.BitLen(); diffLen > 192 {
			return fmt.Errorf("too large block difficulty: bitlen %d", diffLen)
		}
	}
	if eLen := len(h.Extra); eLen > 100*1024 {
		return fmt.Errorf("too large block extradata: size %d", eLen)
	}
	if h.BaseFee != nil {
		if bfLen := h.BaseFee.BitLen(); bfLen > 256 {
			return fmt.Errorf("too large base fee: bitlen %d", bfLen)
		}
	}
	return nil
}

func (h *Header) EncodeHeaderMetadataForSSZ(dst []byte, extraDataOffset int) ([]byte, error) {
	buf := dst
	buf = append(buf, h.ParentHash[:]...)
	buf = append(buf, h.Coinbase[:]...)
	buf = append(buf, h.Root[:]...)
	buf = append(buf, h.ReceiptHash[:]...)
	buf = append(buf, h.Bloom[:]...)
	buf = append(buf, h.MixDigest[:]...)
	buf = append(buf, ssz_utils.Uint64SSZ(h.Number.Uint64())...)
	buf = append(buf, ssz_utils.Uint64SSZ(h.GasLimit)...)
	buf = append(buf, ssz_utils.Uint64SSZ(h.GasUsed)...)
	buf = append(buf, ssz_utils.Uint64SSZ(h.Time)...)
	buf = append(buf, ssz_utils.OffsetSSZ(uint32(extraDataOffset))...)

	// Add Base Fee
	var baseFeeBytes32 [32]byte // Base fee is padded.
	baseFeeBytes := h.BaseFee.Bytes()
	for i, j := 0, len(baseFeeBytes)-1; i < j; i, j = i+1, j-1 {
		baseFeeBytes[i], baseFeeBytes[j] = baseFeeBytes[j], baseFeeBytes[i]
	}
	copy(baseFeeBytes32[:], baseFeeBytes)
	buf = append(buf, baseFeeBytes32[:]...)
	buf = append(buf, h.BlockHashCL[:]...)
	return buf, nil
}

func (h *Header) EncodeSSZ(dst []byte) (buf []byte, err error) {
	buf = dst
	offset := ssz_utils.BaseExtraDataSSZOffsetHeader

	if h.WithdrawalsHash != nil {
		offset += 32
	}

	buf, err = h.EncodeHeaderMetadataForSSZ(buf, offset)
	if err != nil {
		return nil, err
	}
	buf = append(buf, h.TxHashSSZ[:]...)

	if h.WithdrawalsHash != nil {
		buf = append(buf, h.WithdrawalsHash[:]...)
	}

	buf = append(buf, h.Extra...)
	return
}

// NOTE: it is skipping extra data
<<<<<<< HEAD
func (h *Header) DecodeHeaderMetadataForSSZ(buf []byte) (pos int) {
=======
func (h *Header) DecodeHeaderMetadataForSSZ(buf []byte) (pos int, extraDataOffset int) {
>>>>>>> d8d04663
	h.UncleHash = EmptyUncleHash
	h.Difficulty = libcommon.Big0

	copy(h.ParentHash[:], buf)
	pos = len(h.ParentHash)

	copy(h.Coinbase[:], buf[pos:])
	pos += len(h.Coinbase)

	copy(h.Root[:], buf[pos:])
	pos += len(h.Root)

	copy(h.ReceiptHash[:], buf[pos:])
	pos += len(h.ReceiptHash)

	h.Bloom.SetBytes(buf[pos : pos+BloomByteLength])
	pos += BloomByteLength

	copy(h.MixDigest[:], buf[pos:])
	pos += len(h.MixDigest)

	h.Number = new(big.Int).SetUint64(ssz_utils.UnmarshalUint64SSZ(buf[pos:]))
	h.GasLimit = ssz_utils.UnmarshalUint64SSZ(buf[pos+8:])
	h.GasUsed = ssz_utils.UnmarshalUint64SSZ(buf[pos+16:])
	h.Time = ssz_utils.UnmarshalUint64SSZ(buf[pos+24:])
<<<<<<< HEAD
	pos += 36
=======
	pos += 32
	extraDataOffset = int(ssz_utils.DecodeOffset(buf[pos:]))
	pos += 4
>>>>>>> d8d04663
	// Add Base Fee
	baseFeeBytes := common.CopyBytes(buf[pos : pos+32])
	for i, j := 0, len(baseFeeBytes)-1; i < j; i, j = i+1, j-1 {
		baseFeeBytes[i], baseFeeBytes[j] = baseFeeBytes[j], baseFeeBytes[i]
	}
	h.BaseFee = new(big.Int).SetBytes(baseFeeBytes)
	pos += 32
	copy(h.BlockHashCL[:], buf[pos:pos+32])
	pos += 32
	return
}

func (h *Header) DecodeSSZ(buf []byte, version clparams.StateVersion) error {
	if len(buf) < h.EncodingSizeSSZ(version) {
		return ssz_utils.ErrLowBufferSize
	}
<<<<<<< HEAD
	pos := h.DecodeHeaderMetadataForSSZ(buf)
=======
	pos, _ := h.DecodeHeaderMetadataForSSZ(buf)
>>>>>>> d8d04663
	copy(h.TxHashSSZ[:], buf[pos:pos+32])
	pos += len(h.TxHashSSZ)

	if version >= clparams.CapellaVersion {
		h.WithdrawalsHash = new(libcommon.Hash)
		copy((*h.WithdrawalsHash)[:], buf[pos:])
		pos += len(h.WithdrawalsHash)
	} else {
		h.WithdrawalsHash = nil
	}
	h.Extra = common.CopyBytes(buf[pos:])
	return nil
}

// EncodingSizeSSZ returns the ssz encoded size in bytes for the Header object
func (h *Header) EncodingSizeSSZ(version clparams.StateVersion) int {
	size := 536

	if h.WithdrawalsHash != nil || version >= clparams.CapellaVersion {
		size += 32
	}

	return size + len(h.Extra)
}

func (h *Header) HashSSZ() ([32]byte, error) {
	// Compute coinbase leaf
	var coinbase32 [32]byte
	copy(coinbase32[:], h.Coinbase[:])
	// Compute Bloom leaf
	bloomLeaf, err := merkle_tree.ArraysRoot([][32]byte{
		libcommon.BytesToHash(h.Bloom[:32]),
		libcommon.BytesToHash(h.Bloom[32:64]),
		libcommon.BytesToHash(h.Bloom[64:96]),
		libcommon.BytesToHash(h.Bloom[96:128]),
		libcommon.BytesToHash(h.Bloom[128:160]),
		libcommon.BytesToHash(h.Bloom[160:192]),
		libcommon.BytesToHash(h.Bloom[192:224]),
		libcommon.BytesToHash(h.Bloom[224:]),
	}, 8)
	if err != nil {
		return [32]byte{}, err
	}
	// Compute baseFee leaf
	baseFeeBytes := h.BaseFee.Bytes()
	for i, j := 0, len(baseFeeBytes)-1; i < j; i, j = i+1, j-1 {
		baseFeeBytes[i], baseFeeBytes[j] = baseFeeBytes[j], baseFeeBytes[i]
	}
	var baseFeeLeaf libcommon.Hash
	copy(baseFeeLeaf[:], baseFeeBytes)
	// Compute extra data leaf
	var extraLeaf libcommon.Hash

	var baseExtraLeaf [32]byte
	copy(baseExtraLeaf[:], h.Extra)

	extraLeaf, err = merkle_tree.ArraysRoot([][32]byte{
		baseExtraLeaf,
		merkle_tree.Uint64Root(uint64(len(h.Extra)))}, 2)
	if err != nil {
		return [32]byte{}, err
	}

	leaves := [][32]byte{
		h.ParentHash,
		coinbase32,
		h.Root,
		h.ReceiptHash,
		bloomLeaf,
		h.MixDigest,
		merkle_tree.Uint64Root(h.Number.Uint64()),
		merkle_tree.Uint64Root(h.GasLimit),
		merkle_tree.Uint64Root(h.GasUsed),
		merkle_tree.Uint64Root(h.Time),
		extraLeaf,
		baseFeeLeaf,
		h.BlockHashCL,
		h.TxHashSSZ,
	}
	if h.WithdrawalsHash != nil {
		leaves = append(leaves, *h.WithdrawalsHash)
	}
	return merkle_tree.ArraysRoot(leaves, 16)
}

// Body is a simple (mutable, non-safe) data container for storing and moving
// a block's data contents (transactions and uncles) together.
type Body struct {
	Transactions []Transaction
	Uncles       []*Header
	Withdrawals  []*Withdrawal
}

// RawBody is semi-parsed variant of Body, where transactions are still unparsed RLP strings
// It is useful in the situations when actual transaction context is not important, for example
// when downloading Block bodies from other peers or serving them to other peers
type RawBody struct {
	Transactions [][]byte
	Uncles       []*Header
	Withdrawals  []*Withdrawal
}

type BodyForStorage struct {
	BaseTxId    uint64
	TxAmount    uint32
	Uncles      []*Header
	Withdrawals []*Withdrawal
}

// Alternative representation of the Block.
type RawBlock struct {
	Header *Header
	Body   *RawBody
}

// Block represents an entire block in the Ethereum blockchain.
type Block struct {
	header       *Header
	uncles       []*Header
	transactions Transactions
	withdrawals  []*Withdrawal

	// caches
	hash atomic.Value
	size atomic.Value
}

// Copy transaction senders from body into the transactions
func (b *Body) SendersToTxs(senders []libcommon.Address) {
	if senders == nil {
		return
	}
	for i, tx := range b.Transactions {
		tx.SetSender(senders[i])
	}
}

// Copy transaction senders from transactions to the body
func (b *Body) SendersFromTxs() []libcommon.Address {
	senders := make([]libcommon.Address, len(b.Transactions))
	for i, tx := range b.Transactions {
		if sender, ok := tx.GetSender(); ok {
			senders[i] = sender
		}
	}
	return senders
}

func (rb RawBody) EncodingSize() int {
	payloadSize, _, _, _ := rb.payloadSize()
	return payloadSize
}

func (rb RawBody) payloadSize() (payloadSize, txsLen, unclesLen, withdrawalsLen int) {
	// size of Transactions
	payloadSize++
	for _, tx := range rb.Transactions {
		txsLen += len(tx)
	}
	if txsLen >= 56 {
		payloadSize += bitsToBytes(bits.Len(uint(txsLen)))
	}
	payloadSize += txsLen

	// size of Uncles
	payloadSize++
	for _, uncle := range rb.Uncles {
		unclesLen++
		uncleLen := uncle.EncodingSize()
		if uncleLen >= 56 {
			unclesLen += bitsToBytes(bits.Len(uint(uncleLen)))
		}
		unclesLen += uncleLen
	}
	if unclesLen >= 56 {
		payloadSize += bitsToBytes(bits.Len(uint(unclesLen)))
	}
	payloadSize += unclesLen

	// size of Withdrawals
	if rb.Withdrawals != nil {
		payloadSize++
		for _, withdrawal := range rb.Withdrawals {
			withdrawalsLen++
			withdrawalLen := withdrawal.EncodingSize()
			if withdrawalLen >= 56 {
				withdrawalLen += bitsToBytes(bits.Len(uint(withdrawalLen)))
			}
			withdrawalsLen += withdrawalLen
		}
		if withdrawalsLen >= 56 {
			payloadSize += bitsToBytes(bits.Len(uint(withdrawalsLen)))
		}
		payloadSize += withdrawalsLen
	}

	return payloadSize, txsLen, unclesLen, withdrawalsLen
}

func (rb RawBody) EncodeRLP(w io.Writer) error {
	payloadSize, txsLen, unclesLen, withdrawalsLen := rb.payloadSize()
	var b [33]byte
	// prefix
	if err := EncodeStructSizePrefix(payloadSize, w, b[:]); err != nil {
		return err
	}
	// encode Transactions
	if err := EncodeStructSizePrefix(txsLen, w, b[:]); err != nil {
		return err
	}
	for _, tx := range rb.Transactions {
		if _, err := w.Write(tx); err != nil {
			return nil
		}
	}
	// encode Uncles
	if err := EncodeStructSizePrefix(unclesLen, w, b[:]); err != nil {
		return err
	}
	for _, uncle := range rb.Uncles {
		if err := uncle.EncodeRLP(w); err != nil {
			return err
		}
	}
	// encode Withdrawals
	if rb.Withdrawals != nil {
		if err := EncodeStructSizePrefix(withdrawalsLen, w, b[:]); err != nil {
			return err
		}
		for _, withdrawal := range rb.Withdrawals {
			if err := withdrawal.EncodeRLP(w); err != nil {
				return err
			}
		}
	}
	return nil
}

func (rb *RawBody) DecodeRLP(s *rlp.Stream) error {
	_, err := s.List()
	if err != nil {
		return err
	}

	// decode Transactions
	if _, err = s.List(); err != nil {
		return err
	}
	var tx []byte
	for tx, err = s.Raw(); err == nil; tx, err = s.Raw() {
		if tx == nil {
			return errors.New("RawBody.DecodeRLP tx nil\n")
		}
		rb.Transactions = append(rb.Transactions, tx)
	}
	if !errors.Is(err, rlp.EOL) {
		return err
	}
	// end of Transactions
	if err = s.ListEnd(); err != nil {
		return err
	}

	// decode Uncles
	if _, err = s.List(); err != nil {
		return err
	}
	for err == nil {
		var uncle Header
		if err = uncle.DecodeRLP(s); err != nil {
			break
		}
		rb.Uncles = append(rb.Uncles, &uncle)
	}
	if !errors.Is(err, rlp.EOL) {
		return err
	}
	// end of Uncles
	if err = s.ListEnd(); err != nil {
		return err
	}

	// decode Withdrawals
	if _, err = s.List(); err != nil {
		if errors.Is(err, rlp.EOL) {
			rb.Withdrawals = nil
			return s.ListEnd()
		}
		return fmt.Errorf("read Withdrawals: %w", err)
	}
	rb.Withdrawals = []*Withdrawal{}
	for err == nil {
		var withdrawal Withdrawal
		if err = withdrawal.DecodeRLP(s); err != nil {
			break
		}
		rb.Withdrawals = append(rb.Withdrawals, &withdrawal)
	}
	if !errors.Is(err, rlp.EOL) {
		return err
	}
	// end of Withdrawals
	if err = s.ListEnd(); err != nil {
		return err
	}

	return s.ListEnd()
}

func (bfs BodyForStorage) payloadSize() (payloadSize, unclesLen, withdrawalsLen int) {

	payloadSize++

	baseTxIdLen := 1 + rlp.IntLenExcludingHead(bfs.BaseTxId)
	txAmountLen := 1 + rlp.IntLenExcludingHead(uint64(bfs.TxAmount))

	payloadSize += baseTxIdLen
	payloadSize += txAmountLen

	// size of Uncles
	for _, uncle := range bfs.Uncles {
		unclesLen++
		uncleLen := uncle.EncodingSize()
		if uncleLen >= 56 {
			unclesLen += bitsToBytes(bits.Len(uint(uncleLen)))
		}
		unclesLen += uncleLen
	}
	if unclesLen >= 56 {
		payloadSize += bitsToBytes(bits.Len(uint(unclesLen)))
	}
	payloadSize += unclesLen

	// size of Withdrawals
	if bfs.Withdrawals != nil {
		payloadSize++
		for _, withdrawal := range bfs.Withdrawals {
			withdrawalsLen++
			withdrawalLen := withdrawal.EncodingSize()
			if withdrawalLen >= 56 {
				withdrawalLen += bitsToBytes(bits.Len(uint(withdrawalLen)))
			}
			withdrawalsLen += withdrawalLen
		}
		if withdrawalsLen >= 56 {
			payloadSize += bitsToBytes(bits.Len(uint(withdrawalsLen)))
		}
		payloadSize += withdrawalsLen
	}

	return payloadSize, unclesLen, withdrawalsLen
}

func (bfs BodyForStorage) EncodeRLP(w io.Writer) error {
	payloadSize, unclesLen, withdrawalsLen := bfs.payloadSize()
	var b [33]byte

	// prefix
	if err := EncodeStructSizePrefix(payloadSize, w, b[:]); err != nil {
		return err
	}

	// encode BaseTxId
	if err := rlp.Encode(w, bfs.BaseTxId); err != nil {
		return err
	}

	// encode TxAmount
	if err := rlp.Encode(w, bfs.TxAmount); err != nil {
		return err
	}

	// encode Uncles
	if err := EncodeStructSizePrefix(unclesLen, w, b[:]); err != nil {
		return err
	}
	for _, uncle := range bfs.Uncles {
		if err := uncle.EncodeRLP(w); err != nil {
			return err
		}
	}
	// encode Withdrawals
	// nil if pre-shanghai, empty slice if shanghai and no withdrawals in block, otherwise non-empty
	if bfs.Withdrawals != nil {
		if err := EncodeStructSizePrefix(withdrawalsLen, w, b[:]); err != nil {
			return err
		}
		for _, withdrawal := range bfs.Withdrawals {
			if err := withdrawal.EncodeRLP(w); err != nil {
				return err
			}
		}
	}
	return nil
}

func (bfs *BodyForStorage) DecodeRLP(s *rlp.Stream) error {
	_, err := s.List()
	if err != nil {
		return err
	}

	// decode BaseTxId
	if err = s.Decode(&bfs.BaseTxId); err != nil {
		return err
	}

	// decode TxAmount
	if err = s.Decode(&bfs.TxAmount); err != nil {
		return err
	}

	// decode Uncles
	if _, err = s.List(); err != nil {
		return err
	}
	for err == nil {
		var uncle Header
		if err = uncle.DecodeRLP(s); err != nil {
			break
		}
		bfs.Uncles = append(bfs.Uncles, &uncle)
	}
	if !errors.Is(err, rlp.EOL) {
		return err
	}
	// end of Uncles
	if err = s.ListEnd(); err != nil {
		return err
	}

	// decode Withdrawals
	if _, err = s.List(); err != nil {
		if errors.Is(err, rlp.EOL) {
			// pre-shanghai block
			bfs.Withdrawals = nil
			return s.ListEnd()
		}
		return fmt.Errorf("read Withdrawals: %w", err)
	}
	for err == nil {
		var withdrawal Withdrawal
		if err = withdrawal.DecodeRLP(s); err != nil {
			// shanghai block with no withdrawals
			if len(bfs.Withdrawals) == 0 {
				bfs.Withdrawals = []*Withdrawal{}
			}
			break
		}
		bfs.Withdrawals = append(bfs.Withdrawals, &withdrawal)
	}
	if !errors.Is(err, rlp.EOL) {
		return err
	}
	// end of Withdrawals
	if err = s.ListEnd(); err != nil {
		return err
	}

	return s.ListEnd()
}

func (bb Body) EncodingSize() int {
	payloadSize, _, _, _ := bb.payloadSize()
	return payloadSize
}

func (bb Body) payloadSize() (payloadSize int, txsLen, unclesLen, withdrawalsLen int) {
	// size of Transactions
	payloadSize++
	for _, tx := range bb.Transactions {
		txsLen++
		var txLen int
		switch t := tx.(type) {
		case *LegacyTx:
			txLen = t.EncodingSize()
		case *AccessListTx:
			txLen = t.EncodingSize()
		case *DynamicFeeTransaction:
			txLen = t.EncodingSize()
		}
		if txLen >= 56 {
			txsLen += bitsToBytes(bits.Len(uint(txLen)))
		}
		txsLen += txLen
	}
	if txsLen >= 56 {
		payloadSize += bitsToBytes(bits.Len(uint(txsLen)))
	}
	payloadSize += txsLen

	// size of Uncles
	payloadSize++
	for _, uncle := range bb.Uncles {
		unclesLen++
		uncleLen := uncle.EncodingSize()
		if uncleLen >= 56 {
			unclesLen += bitsToBytes(bits.Len(uint(uncleLen)))
		}
		unclesLen += uncleLen
	}
	if unclesLen >= 56 {
		payloadSize += bitsToBytes(bits.Len(uint(unclesLen)))
	}
	payloadSize += unclesLen

	// size of Withdrawals
	if bb.Withdrawals != nil {
		payloadSize++
		for _, withdrawal := range bb.Withdrawals {
			withdrawalsLen++
			withdrawalLen := withdrawal.EncodingSize()
			if withdrawalLen >= 56 {
				withdrawalLen += bitsToBytes(bits.Len(uint(withdrawalLen)))
			}
			withdrawalsLen += withdrawalLen
		}
		if withdrawalsLen >= 56 {
			payloadSize += bitsToBytes(bits.Len(uint(withdrawalsLen)))
		}
		payloadSize += withdrawalsLen
	}

	return payloadSize, txsLen, unclesLen, withdrawalsLen
}

func (bb Body) EncodeRLP(w io.Writer) error {
	payloadSize, txsLen, unclesLen, withdrawalsLen := bb.payloadSize()
	var b [33]byte
	// prefix
	if err := EncodeStructSizePrefix(payloadSize, w, b[:]); err != nil {
		return err
	}
	// encode Transactions
	if err := EncodeStructSizePrefix(txsLen, w, b[:]); err != nil {
		return err
	}
	for _, tx := range bb.Transactions {
		switch t := tx.(type) {
		case *LegacyTx:
			if err := t.EncodeRLP(w); err != nil {
				return err
			}
		case *AccessListTx:
			if err := t.EncodeRLP(w); err != nil {
				return err
			}
		case *DynamicFeeTransaction:
			if err := t.EncodeRLP(w); err != nil {
				return err
			}
		}
	}
	// encode Uncles
	if err := EncodeStructSizePrefix(unclesLen, w, b[:]); err != nil {
		return err
	}
	for _, uncle := range bb.Uncles {
		if err := uncle.EncodeRLP(w); err != nil {
			return err
		}
	}
	// encode Withdrawals
	if bb.Withdrawals != nil {
		if err := EncodeStructSizePrefix(withdrawalsLen, w, b[:]); err != nil {
			return err
		}
		for _, withdrawal := range bb.Withdrawals {
			if err := withdrawal.EncodeRLP(w); err != nil {
				return err
			}
		}
	}
	return nil
}

func (bb *Body) DecodeRLP(s *rlp.Stream) error {
	_, err := s.List()
	if err != nil {
		return err
	}

	// decode Transactions
	if _, err = s.List(); err != nil {
		return err
	}
	var tx Transaction
	for tx, err = DecodeTransaction(s); err == nil; tx, err = DecodeTransaction(s) {
		bb.Transactions = append(bb.Transactions, tx)
	}
	if !errors.Is(err, rlp.EOL) {
		return err
	}
	// end of Transactions
	if err = s.ListEnd(); err != nil {
		return err
	}

	// decode Uncles
	if _, err = s.List(); err != nil {
		return err
	}
	for err == nil {
		var uncle Header
		if err = uncle.DecodeRLP(s); err != nil {
			break
		}
		bb.Uncles = append(bb.Uncles, &uncle)
	}
	if !errors.Is(err, rlp.EOL) {
		return err
	}
	// end of Uncles
	if err = s.ListEnd(); err != nil {
		return err
	}

	// decode Withdrawals
	if _, err = s.List(); err != nil {
		if errors.Is(err, rlp.EOL) {
			bb.Withdrawals = nil
			return s.ListEnd()
		}
		return fmt.Errorf("read Withdrawals: %w", err)
	}
	bb.Withdrawals = []*Withdrawal{}
	for err == nil {
		var withdrawal Withdrawal
		if err = withdrawal.DecodeRLP(s); err != nil {
			break
		}
		bb.Withdrawals = append(bb.Withdrawals, &withdrawal)
	}
	if !errors.Is(err, rlp.EOL) {
		return err
	}
	// end of Withdrawals
	if err = s.ListEnd(); err != nil {
		return err
	}

	return s.ListEnd()
}

// NewBlock creates a new block. The input data is copied,
// changes to header and to the field values will not affect the block.
//
// The values of TxHash, UncleHash, ReceiptHash, Bloom, and WithdrawalHash
// in the header are ignored and set to the values derived from
// the given txs, uncles, receipts, and withdrawals.
func NewBlock(header *Header, txs []Transaction, uncles []*Header, receipts []*Receipt, withdrawals []*Withdrawal) *Block {
	b := &Block{header: CopyHeader(header)}

	// TODO: panic if len(txs) != len(receipts)
	if len(txs) == 0 {
		b.header.TxHash = EmptyRootHash
	} else {
		b.header.TxHash = DeriveSha(Transactions(txs))
		b.transactions = make(Transactions, len(txs))
		copy(b.transactions, txs)
	}

	if len(receipts) == 0 {
		b.header.ReceiptHash = EmptyRootHash
		b.header.Bloom = Bloom{}
	} else {
		b.header.ReceiptHash = DeriveSha(Receipts(receipts))
		b.header.Bloom = CreateBloom(receipts)
	}

	if len(uncles) == 0 {
		b.header.UncleHash = EmptyUncleHash
	} else {
		b.header.UncleHash = CalcUncleHash(uncles)
		b.uncles = make([]*Header, len(uncles))
		for i := range uncles {
			b.uncles[i] = CopyHeader(uncles[i])
		}
	}

	if withdrawals == nil {
		b.header.WithdrawalsHash = nil
	} else if len(withdrawals) == 0 {
		b.header.WithdrawalsHash = &EmptyRootHash
		b.withdrawals = make(Withdrawals, len(withdrawals))
	} else {
		h := DeriveSha(Withdrawals(withdrawals))
		b.header.WithdrawalsHash = &h
		b.withdrawals = make(Withdrawals, len(withdrawals))
		for i, w := range withdrawals {
			wCopy := *w
			b.withdrawals[i] = &wCopy
		}
	}

	return b
}

// NewBlockFromStorage like NewBlock but used to create Block object when read it from DB
// in this case no reason to copy parts, or re-calculate headers fields - they are all stored in DB
func NewBlockFromStorage(hash libcommon.Hash, header *Header, txs []Transaction, uncles []*Header, withdrawals []*Withdrawal) *Block {
	b := &Block{header: header, transactions: txs, uncles: uncles, withdrawals: withdrawals}
	b.hash.Store(hash)
	return b
}

// NewBlockWithHeader creates a block with the given header data. The
// header data is copied, changes to header and to the field values
// will not affect the block.
func NewBlockWithHeader(header *Header) *Block {
	return &Block{header: CopyHeader(header)}
}

// CopyHeader creates a deep copy of a block header to prevent side effects from
// modifying a header variable.
func CopyHeader(h *Header) *Header {
	cpy := *h
	if cpy.Difficulty = new(big.Int); h.Difficulty != nil {
		cpy.Difficulty.Set(h.Difficulty)
	}
	if cpy.Number = new(big.Int); h.Number != nil {
		cpy.Number.Set(h.Number)
	}
	if h.BaseFee != nil {
		cpy.BaseFee = new(big.Int)
		cpy.BaseFee.Set(h.BaseFee)
	}
	if len(h.Extra) > 0 {
		cpy.Extra = make([]byte, len(h.Extra))
		copy(cpy.Extra, h.Extra)
	}
	if len(h.AuRaSeal) > 0 {
		cpy.AuRaSeal = make([]byte, len(h.AuRaSeal))
		copy(cpy.AuRaSeal, h.AuRaSeal)
	}
	if h.WithdrawalsHash != nil {
		cpy.WithdrawalsHash = new(libcommon.Hash)
		cpy.WithdrawalsHash.SetBytes(h.WithdrawalsHash.Bytes())
	}
	return &cpy
}

// DecodeRLP decodes the Ethereum
func (bb *Block) DecodeRLP(s *rlp.Stream) error {
	size, err := s.List()
	if err != nil {
		return err
	}
	bb.size.Store(common.StorageSize(rlp.ListSize(size)))

	// decode header
	var h Header
	if err = h.DecodeRLP(s); err != nil {
		return err
	}
	bb.header = &h

	// decode Transactions
	if _, err = s.List(); err != nil {
		return err
	}
	var tx Transaction
	for tx, err = DecodeTransaction(s); err == nil; tx, err = DecodeTransaction(s) {
		bb.transactions = append(bb.transactions, tx)
	}
	if !errors.Is(err, rlp.EOL) {
		return err
	}
	// end of Transactions
	if err = s.ListEnd(); err != nil {
		return err
	}

	// decode Uncles
	if _, err = s.List(); err != nil {
		return err
	}
	for err == nil {
		var uncle Header
		if err = uncle.DecodeRLP(s); err != nil {
			break
		}
		bb.uncles = append(bb.uncles, &uncle)
	}
	if !errors.Is(err, rlp.EOL) {
		return err
	}
	// end of Uncles
	if err = s.ListEnd(); err != nil {
		return err
	}

	// decode Withdrawals
	if _, err = s.List(); err != nil {
		if errors.Is(err, rlp.EOL) {
			bb.withdrawals = nil
			return s.ListEnd()
		}
		return fmt.Errorf("read Withdrawals: %w", err)
	}
	bb.withdrawals = []*Withdrawal{}
	for err == nil {
		var withdrawal Withdrawal
		if err = withdrawal.DecodeRLP(s); err != nil {
			break
		}
		bb.withdrawals = append(bb.withdrawals, &withdrawal)
	}
	if !errors.Is(err, rlp.EOL) {
		return err
	}
	// end of Withdrawals
	if err = s.ListEnd(); err != nil {
		return err
	}

	return s.ListEnd()
}

func (bb Block) payloadSize() (payloadSize int, txsLen, unclesLen, withdrawalsLen int) {
	// size of Header
	payloadSize++
	headerLen := bb.header.EncodingSize()
	if headerLen >= 56 {
		payloadSize += bitsToBytes(bits.Len(uint(headerLen)))
	}
	payloadSize += headerLen

	// size of Transactions
	payloadSize++
	for _, tx := range bb.transactions {
		txsLen++
		txLen := tx.EncodingSize()
		if txLen >= 56 {
			txsLen += bitsToBytes(bits.Len(uint(txLen)))
		}
		txsLen += txLen
	}
	if txsLen >= 56 {
		payloadSize += bitsToBytes(bits.Len(uint(txsLen)))
	}
	payloadSize += txsLen

	// size of Uncles
	payloadSize++
	for _, uncle := range bb.uncles {
		unclesLen++
		uncleLen := uncle.EncodingSize()
		if uncleLen >= 56 {
			unclesLen += bitsToBytes(bits.Len(uint(uncleLen)))
		}
		unclesLen += uncleLen
	}
	if unclesLen >= 56 {
		payloadSize += bitsToBytes(bits.Len(uint(unclesLen)))
	}
	payloadSize += unclesLen

	// size of Withdrawals
	if bb.withdrawals != nil {
		payloadSize++
		for _, withdrawal := range bb.withdrawals {
			withdrawalsLen++
			withdrawalLen := withdrawal.EncodingSize()
			if withdrawalLen >= 56 {
				withdrawalLen += bitsToBytes(bits.Len(uint(withdrawalLen)))
			}
			withdrawalsLen += withdrawalLen
		}
		if withdrawalsLen >= 56 {
			payloadSize += bitsToBytes(bits.Len(uint(withdrawalsLen)))
		}
		payloadSize += withdrawalsLen
	}

	return payloadSize, txsLen, unclesLen, withdrawalsLen
}

func (bb Block) EncodingSize() int {
	payloadSize, _, _, _ := bb.payloadSize()
	return payloadSize
}

// EncodeRLP serializes b into the Ethereum RLP block format.
func (bb Block) EncodeRLP(w io.Writer) error {
	payloadSize, txsLen, unclesLen, withdrawalsLen := bb.payloadSize()
	var b [33]byte
	// prefix
	if err := EncodeStructSizePrefix(payloadSize, w, b[:]); err != nil {
		return err
	}
	// encode Header
	if err := bb.header.EncodeRLP(w); err != nil {
		return err
	}
	// encode Transactions
	if err := EncodeStructSizePrefix(txsLen, w, b[:]); err != nil {
		return err
	}
	for _, tx := range bb.transactions {
		if err := tx.EncodeRLP(w); err != nil {
			return err
		}
	}
	// encode Uncles
	if err := EncodeStructSizePrefix(unclesLen, w, b[:]); err != nil {
		return err
	}
	for _, uncle := range bb.uncles {
		if err := uncle.EncodeRLP(w); err != nil {
			return err
		}
	}
	// encode Withdrawals
	if bb.withdrawals != nil {
		if err := EncodeStructSizePrefix(withdrawalsLen, w, b[:]); err != nil {
			return err
		}
		for _, withdrawal := range bb.withdrawals {
			if err := withdrawal.EncodeRLP(w); err != nil {
				return err
			}
		}
	}
	return nil
}

func (b *Block) Uncles() []*Header          { return b.uncles }
func (b *Block) Transactions() Transactions { return b.transactions }

func (b *Block) Transaction(hash libcommon.Hash) Transaction {
	for _, transaction := range b.transactions {
		if transaction.Hash() == hash {
			return transaction
		}
	}
	return nil
}

func (b *Block) Number() *big.Int     { return b.header.Number }
func (b *Block) GasLimit() uint64     { return b.header.GasLimit }
func (b *Block) GasUsed() uint64      { return b.header.GasUsed }
func (b *Block) Difficulty() *big.Int { return new(big.Int).Set(b.header.Difficulty) }
func (b *Block) Time() uint64         { return b.header.Time }

func (b *Block) NumberU64() uint64           { return b.header.Number.Uint64() }
func (b *Block) MixDigest() libcommon.Hash   { return b.header.MixDigest }
func (b *Block) Nonce() BlockNonce           { return b.header.Nonce }
func (b *Block) NonceU64() uint64            { return b.header.Nonce.Uint64() }
func (b *Block) Bloom() Bloom                { return b.header.Bloom }
func (b *Block) Coinbase() libcommon.Address { return b.header.Coinbase }
func (b *Block) Root() libcommon.Hash        { return b.header.Root }
func (b *Block) ParentHash() libcommon.Hash  { return b.header.ParentHash }
func (b *Block) TxHash() libcommon.Hash      { return b.header.TxHash }
func (b *Block) ReceiptHash() libcommon.Hash { return b.header.ReceiptHash }
func (b *Block) UncleHash() libcommon.Hash   { return b.header.UncleHash }
func (b *Block) Extra() []byte               { return common.CopyBytes(b.header.Extra) }
func (b *Block) BaseFee() *big.Int {
	if b.header.BaseFee == nil {
		return nil
	}
	return new(big.Int).Set(b.header.BaseFee)
}
func (b *Block) WithdrawalsHash() *libcommon.Hash { return b.header.WithdrawalsHash }
func (b *Block) Withdrawals() Withdrawals         { return b.withdrawals }

// Header returns a deep-copy of the entire block header using CopyHeader()
func (b *Block) Header() *Header       { return CopyHeader(b.header) }
func (b *Block) HeaderNoCopy() *Header { return b.header }

// Body returns the non-header content of the block.
func (b *Block) Body() *Body {
	bd := &Body{Transactions: b.transactions, Uncles: b.uncles, Withdrawals: b.withdrawals}
	bd.SendersFromTxs()
	return bd
}
func (b *Block) SendersToTxs(senders []libcommon.Address) {
	if len(senders) == 0 {
		return
	}
	for i, tx := range b.transactions {
		tx.SetSender(senders[i])
	}
}

// RawBody creates a RawBody based on the block. It is not very efficient, so
// will probably be removed in favour of RawBlock. Also it panics
func (b *Block) RawBody() *RawBody {
	br := &RawBody{Transactions: make([][]byte, len(b.transactions)), Uncles: b.uncles, Withdrawals: b.withdrawals}
	for i, tx := range b.transactions {
		var err error
		br.Transactions[i], err = rlp.EncodeToBytes(tx)
		if err != nil {
			panic(err)
		}
	}
	return br
}

// RawBody creates a RawBody based on the body.
func (b *Body) RawBody() *RawBody {
	br := &RawBody{Transactions: make([][]byte, len(b.Transactions)), Uncles: b.Uncles, Withdrawals: b.Withdrawals}
	for i, tx := range b.Transactions {
		var err error
		br.Transactions[i], err = rlp.EncodeToBytes(tx)
		if err != nil {
			panic(err)
		}
	}
	return br
}

// Size returns the true RLP encoded storage size of the block, either by encoding
// and returning it, or returning a previously cached value.
func (b *Block) Size() common.StorageSize {
	if size := b.size.Load(); size != nil {
		return size.(common.StorageSize)
	}
	c := writeCounter(0)
	rlp.Encode(&c, b)
	b.size.Store(common.StorageSize(c))
	return common.StorageSize(c)
}

// SanityCheck can be used to prevent that unbounded fields are
// stuffed with junk data to add processing overhead
func (b *Block) SanityCheck() error {
	return b.header.SanityCheck()
}

// HashCheck checks that uncle, transaction, and withdrawals hashes are correct.
func (b *Block) HashCheck() error {
	if hash := CalcUncleHash(b.Uncles()); hash != b.UncleHash() {
		return fmt.Errorf("block has invalid uncle hash: have %x, exp: %x", hash, b.UncleHash())
	}
	if hash := DeriveSha(b.Transactions()); hash != b.TxHash() {
		return fmt.Errorf("block has invalid transaction hash: have %x, exp: %x", hash, b.TxHash())
	}
	if b.WithdrawalsHash() == nil {
		if b.Withdrawals() != nil {
			return errors.New("header missing WithdrawalsHash")
		}
		return nil
	}
	if b.Withdrawals() == nil {
		return errors.New("body missing Withdrawals")
	}
	if hash := DeriveSha(b.Withdrawals()); hash != *b.WithdrawalsHash() {
		return fmt.Errorf("block has invalid withdrawals hash: have %x, exp: %x", hash, b.WithdrawalsHash())
	}
	return nil
}

type writeCounter common.StorageSize

func (c *writeCounter) Write(b []byte) (int, error) {
	*c += writeCounter(len(b))
	return len(b), nil
}

func CalcUncleHash(uncles []*Header) libcommon.Hash {
	if len(uncles) == 0 {
		return EmptyUncleHash
	}
	return rlpHash(uncles)
}

func CopyTxs(in Transactions) Transactions {
	transactionsData, err := MarshalTransactionsBinary(in)
	if err != nil {
		panic(fmt.Errorf("MarshalTransactionsBinary failed: %w", err))
	}
	out, err := DecodeTransactions(transactionsData)
	if err != nil {
		panic(fmt.Errorf("DecodeTransactions failed: %w", err))
	}
	for i := 0; i < len(in); i++ {
		if s, ok := in[i].GetSender(); ok {
			out[i].SetSender(s)
		}
	}
	return out
}

// Copy creates a deep copy of the Block.
func (b *Block) Copy() *Block {
	uncles := make([]*Header, 0, len(b.uncles))
	for _, uncle := range b.uncles {
		uncles = append(uncles, CopyHeader(uncle))
	}

	var withdrawals []*Withdrawal
	if b.withdrawals != nil {
		withdrawals = make([]*Withdrawal, 0, len(b.withdrawals))
		for _, withdrawal := range b.withdrawals {
			wCopy := *withdrawal
			withdrawals = append(withdrawals, &wCopy)
		}
	}

	var hashValue atomic.Value
	if value := b.hash.Load(); value != nil {
		hash := value.(libcommon.Hash)
		hashCopy := libcommon.BytesToHash(hash.Bytes())
		hashValue.Store(hashCopy)
	}

	var sizeValue atomic.Value
	if size := b.size.Load(); size != nil {
		sizeValue.Store(size)
	}

	return &Block{
		header:       CopyHeader(b.header),
		uncles:       uncles,
		transactions: CopyTxs(b.transactions),
		withdrawals:  withdrawals,
		hash:         hashValue,
		size:         sizeValue,
	}
}

// WithSeal returns a new block with the data from b but the header replaced with
// the sealed one.
func (b *Block) WithSeal(header *Header) *Block {
	cpy := *header

	return &Block{
		header:       &cpy,
		transactions: b.transactions,
		uncles:       b.uncles,
		withdrawals:  b.withdrawals,
	}
}

// Hash returns the keccak256 hash of b's header.
// The hash is computed on the first call and cached thereafter.
func (b *Block) Hash() libcommon.Hash {
	if hash := b.hash.Load(); hash != nil {
		return hash.(libcommon.Hash)
	}
	v := b.header.Hash()
	b.hash.Store(v)
	return v
}

type Blocks []*Block

func DecodeOnlyTxMetadataFromBody(payload []byte) (baseTxId uint64, txAmount uint32, err error) {
	pos, _, err := rlp2.List(payload, 0)
	if err != nil {
		return baseTxId, txAmount, err
	}
	pos, baseTxId, err = rlp2.U64(payload, pos)
	if err != nil {
		return baseTxId, txAmount, err
	}
	_, txAmount, err = rlp2.U32(payload, pos)
	if err != nil {
		return baseTxId, txAmount, err
	}
	return
}

type BlockWithReceipts struct {
	Block    *Block
	Receipts Receipts
}<|MERGE_RESOLUTION|>--- conflicted
+++ resolved
@@ -575,11 +575,7 @@
 }
 
 // NOTE: it is skipping extra data
-<<<<<<< HEAD
-func (h *Header) DecodeHeaderMetadataForSSZ(buf []byte) (pos int) {
-=======
 func (h *Header) DecodeHeaderMetadataForSSZ(buf []byte) (pos int, extraDataOffset int) {
->>>>>>> d8d04663
 	h.UncleHash = EmptyUncleHash
 	h.Difficulty = libcommon.Big0
 
@@ -605,13 +601,9 @@
 	h.GasLimit = ssz_utils.UnmarshalUint64SSZ(buf[pos+8:])
 	h.GasUsed = ssz_utils.UnmarshalUint64SSZ(buf[pos+16:])
 	h.Time = ssz_utils.UnmarshalUint64SSZ(buf[pos+24:])
-<<<<<<< HEAD
-	pos += 36
-=======
 	pos += 32
 	extraDataOffset = int(ssz_utils.DecodeOffset(buf[pos:]))
 	pos += 4
->>>>>>> d8d04663
 	// Add Base Fee
 	baseFeeBytes := common.CopyBytes(buf[pos : pos+32])
 	for i, j := 0, len(baseFeeBytes)-1; i < j; i, j = i+1, j-1 {
@@ -628,11 +620,7 @@
 	if len(buf) < h.EncodingSizeSSZ(version) {
 		return ssz_utils.ErrLowBufferSize
 	}
-<<<<<<< HEAD
-	pos := h.DecodeHeaderMetadataForSSZ(buf)
-=======
 	pos, _ := h.DecodeHeaderMetadataForSSZ(buf)
->>>>>>> d8d04663
 	copy(h.TxHashSSZ[:], buf[pos:pos+32])
 	pos += len(h.TxHashSSZ)
 
