// Copyright 2015 The go-ethereum Authors
// This file is part of the go-ethereum library.
//
// The go-ethereum library is free software: you can redistribute it and/or modify
// it under the terms of the GNU Lesser General Public License as published by
// the Free Software Foundation, either version 3 of the License, or
// (at your option) any later version.
//
// The go-ethereum library is distributed in the hope that it will be useful,
// but WITHOUT ANY WARRANTY; without even the implied warranty of
// MERCHANTABILITY or FITNESS FOR A PARTICULAR PURPOSE. See the
// GNU Lesser General Public License for more details.
//
// You should have received a copy of the GNU Lesser General Public License
// along with the go-ethereum library. If not, see <http://www.gnu.org/licenses/>.

package vm

import (
	"fmt"

	"github.com/ledgerwatch/erigon/core/vm/stack"
	"github.com/ledgerwatch/erigon/params"
)

type (
	executionFunc func(pc *uint64, interpreter *EVMInterpreter, callContext *ScopeContext) ([]byte, error)
	gasFunc       func(VMInterpreter, *Contract, *stack.Stack, *Memory, uint64) (uint64, error) // last parameter is the requested memory size as a uint64
	// memorySizeFunc returns the required size, and whether the operation overflowed a uint64
	memorySizeFunc func(*stack.Stack) (size uint64, overflow bool)
)

type operation struct {
	// execute is the operation function
	execute     executionFunc
	constantGas uint64
	dynamicGas  gasFunc
	// maxStack specifies the max length the stack can have for this operation
	// to not overflow the stack.
	maxStack int

	// numPop tells how many stack items are required
	numPop  int // δ in the Yellow Paper
	numPush int // α in the Yellow Paper
	isPush  bool
	isSwap  bool
	isDup   bool
	opNum   int // only for push, swap, dup
	// memorySize returns the memory size required for the operation
	memorySize memorySizeFunc
}

var (
	frontierInstructionSet         = newFrontierInstructionSet()
	homesteadInstructionSet        = newHomesteadInstructionSet()
	tangerineWhistleInstructionSet = newTangerineWhistleInstructionSet()
	spuriousDragonInstructionSet   = newSpuriousDragonInstructionSet()
	byzantiumInstructionSet        = newByzantiumInstructionSet()
	constantinopleInstructionSet   = newConstantinopleInstructionSet()
	istanbulInstructionSet         = newIstanbulInstructionSet()
	berlinInstructionSet           = newBerlinInstructionSet()
	londonInstructionSet           = newLondonInstructionSet()
	shanghaiInstructionSet         = newShanghaiInstructionSet()
	cancunInstructionSet           = newCancunInstructionSet()
	pragueInstructionSet           = newPragueInstructionSet()
)

// JumpTable contains the EVM opcodes supported at a given fork.
type JumpTable [256]*operation

func validateAndFillMaxStack(jt *JumpTable) {
	for i, op := range jt {
		if op == nil {
			panic(fmt.Sprintf("op 0x%x is not set", i))
		}
		// The interpreter has an assumption that if the memorySize function is
		// set, then the dynamicGas function is also set. This is a somewhat
		// arbitrary assumption, and can be removed if we need to -- but it
		// allows us to avoid a condition check. As long as we have that assumption
		// in there, this little sanity check prevents us from merging in a
		// change which violates it.
		if op.memorySize != nil && op.dynamicGas == nil {
			panic(fmt.Sprintf("op %v has dynamic memory but not dynamic gas", OpCode(i).String()))
		}
		op.maxStack = maxStack(op.numPop, op.numPush)
	}
}

<<<<<<< HEAD
=======
// newPragueInstructionSet returns the frontier, homestead, byzantium,
// constantinople, istanbul, petersburg, berlin, london, paris, shanghai,
// cancun, and prague instructions.
func newPragueInstructionSet() JumpTable {
	instructionSet := newCancunInstructionSet()
	validateAndFillMaxStack(&instructionSet)
	return instructionSet
}

>>>>>>> d8d04663
// newCancunInstructionSet returns the frontier, homestead, byzantium,
// constantinople, istanbul, petersburg, berlin, london, paris, shanghai,
// and cancun instructions.
func newCancunInstructionSet() JumpTable {
	instructionSet := newShanghaiInstructionSet()
	validateAndFillMaxStack(&instructionSet)
	return instructionSet
}

// newShanghaiInstructionSet returns the frontier, homestead, byzantium,
// constantinople, istanbul, petersburg, berlin, london, paris, and shanghai instructions.
func newShanghaiInstructionSet() JumpTable {
	instructionSet := newLondonInstructionSet()
	enable3855(&instructionSet) // PUSH0 instruction https://eips.ethereum.org/EIPS/eip-3855
	enable3860(&instructionSet) // Limit and meter initcode https://eips.ethereum.org/EIPS/eip-3860
	validateAndFillMaxStack(&instructionSet)
	return instructionSet
}

// newLondonInstructionSet returns the frontier, homestead, byzantium,
// constantinople, istanbul, petersburg, berlin, and london instructions.
func newLondonInstructionSet() JumpTable {
	instructionSet := newBerlinInstructionSet()
	enable3529(&instructionSet) // Reduction in refunds https://eips.ethereum.org/EIPS/eip-3529
	enable3198(&instructionSet) // Base fee opcode https://eips.ethereum.org/EIPS/eip-3198
	validateAndFillMaxStack(&instructionSet)
	return instructionSet
}

// newBerlinInstructionSet returns the frontier, homestead, byzantium,
// constantinople, istanbul, petersburg and berlin instructions.
func newBerlinInstructionSet() JumpTable {
	instructionSet := newIstanbulInstructionSet()
	enable2929(&instructionSet) // Access lists for trie accesses https://eips.ethereum.org/EIPS/eip-2929
	validateAndFillMaxStack(&instructionSet)
	return instructionSet
}

// newIstanbulInstructionSet returns the frontier, homestead, byzantium,
// constantinople, istanbul and petersburg instructions.
func newIstanbulInstructionSet() JumpTable {
	instructionSet := newConstantinopleInstructionSet()

	enable1344(&instructionSet) // ChainID opcode - https://eips.ethereum.org/EIPS/eip-1344
	enable1884(&instructionSet) // Reprice reader opcodes - https://eips.ethereum.org/EIPS/eip-1884
	enable2200(&instructionSet) // Net metered SSTORE - https://eips.ethereum.org/EIPS/eip-2200

	validateAndFillMaxStack(&instructionSet)
	return instructionSet
}

// newConstantinopleInstructionSet returns the frontier, homestead,
// byzantium and constantinople instructions.
func newConstantinopleInstructionSet() JumpTable {
	instructionSet := newByzantiumInstructionSet()
	instructionSet[SHL] = &operation{
		execute:     opSHL,
		constantGas: GasFastestStep,
		numPop:      2,
		numPush:     1,
	}
	instructionSet[SHR] = &operation{
		execute:     opSHR,
		constantGas: GasFastestStep,
		numPop:      2,
		numPush:     1,
	}
	instructionSet[SAR] = &operation{
		execute:     opSAR,
		constantGas: GasFastestStep,
		numPop:      2,
		numPush:     1,
	}
	instructionSet[EXTCODEHASH] = &operation{
		execute:     opExtCodeHash,
		constantGas: params.ExtcodeHashGasConstantinople,
		numPop:      1,
		numPush:     1,
	}
	instructionSet[CREATE2] = &operation{
		execute:     opCreate2,
		constantGas: params.Create2Gas,
		dynamicGas:  gasCreate2,
		numPop:      4,
		numPush:     1,
		memorySize:  memoryCreate2,
	}
	validateAndFillMaxStack(&instructionSet)
	return instructionSet
}

// newByzantiumInstructionSet returns the frontier, homestead and
// byzantium instructions.
func newByzantiumInstructionSet() JumpTable {
	instructionSet := newSpuriousDragonInstructionSet()
	instructionSet[STATICCALL] = &operation{
		execute:     opStaticCall,
		constantGas: params.CallGasEIP150,
		dynamicGas:  gasStaticCall,
		numPop:      6,
		numPush:     1,
		memorySize:  memoryStaticCall,
	}
	instructionSet[RETURNDATASIZE] = &operation{
		execute:     opReturnDataSize,
		constantGas: GasQuickStep,
		numPop:      0,
		numPush:     1,
	}
	instructionSet[RETURNDATACOPY] = &operation{
		execute:     opReturnDataCopy,
		constantGas: GasFastestStep,
		dynamicGas:  gasReturnDataCopy,
		numPop:      3,
		numPush:     0,
		memorySize:  memoryReturnDataCopy,
	}
	instructionSet[REVERT] = &operation{
		execute:    opRevert,
		dynamicGas: gasRevert,
		numPop:     2,
		numPush:    0,
		memorySize: memoryRevert,
	}
	validateAndFillMaxStack(&instructionSet)
	return instructionSet
}

// EIP 158 a.k.a Spurious Dragon
func newSpuriousDragonInstructionSet() JumpTable {
	instructionSet := newTangerineWhistleInstructionSet()
	instructionSet[EXP].dynamicGas = gasExpEIP160
	validateAndFillMaxStack(&instructionSet)
	return instructionSet

}

// EIP 150 a.k.a Tangerine Whistle
func newTangerineWhistleInstructionSet() JumpTable {
	instructionSet := newHomesteadInstructionSet()
	instructionSet[BALANCE].constantGas = params.BalanceGasEIP150
	instructionSet[EXTCODESIZE].constantGas = params.ExtcodeSizeGasEIP150
	instructionSet[SLOAD].constantGas = params.SloadGasEIP150
	instructionSet[EXTCODECOPY].constantGas = params.ExtcodeCopyBaseEIP150
	instructionSet[CALL].constantGas = params.CallGasEIP150
	instructionSet[CALLCODE].constantGas = params.CallGasEIP150
	instructionSet[DELEGATECALL].constantGas = params.CallGasEIP150
	validateAndFillMaxStack(&instructionSet)
	return instructionSet
}

// newHomesteadInstructionSet returns the frontier and homestead
// instructions that can be executed during the homestead phase.
func newHomesteadInstructionSet() JumpTable {
	instructionSet := newFrontierInstructionSet()
	instructionSet[DELEGATECALL] = &operation{
		execute:     opDelegateCall,
		dynamicGas:  gasDelegateCall,
		constantGas: params.CallGasFrontier,
		numPop:      6,
		numPush:     1,
		memorySize:  memoryDelegateCall,
	}
	validateAndFillMaxStack(&instructionSet)
	return instructionSet
}

// newFrontierInstructionSet returns the frontier instructions
// that can be executed during the frontier phase.
func newFrontierInstructionSet() JumpTable {
	tbl := JumpTable{
		STOP: {
			execute:     opStop,
			constantGas: 0,
			numPop:      0,
			numPush:     0,
		},
		ADD: {
			execute:     opAdd,
			constantGas: GasFastestStep,
			numPop:      2,
			numPush:     1,
		},
		MUL: {
			execute:     opMul,
			constantGas: GasFastStep,
			numPop:      2,
			numPush:     1,
		},
		SUB: {
			execute:     opSub,
			constantGas: GasFastestStep,
			numPop:      2,
			numPush:     1,
		},
		DIV: {
			execute:     opDiv,
			constantGas: GasFastStep,
			numPop:      2,
			numPush:     1,
		},
		SDIV: {
			execute:     opSdiv,
			constantGas: GasFastStep,
			numPop:      2,
			numPush:     1,
		},
		MOD: {
			execute:     opMod,
			constantGas: GasFastStep,
			numPop:      2,
			numPush:     1,
		},
		SMOD: {
			execute:     opSmod,
			constantGas: GasFastStep,
			numPop:      2,
			numPush:     1,
		},
		ADDMOD: {
			execute:     opAddmod,
			constantGas: GasMidStep,
			numPop:      3,
			numPush:     1,
		},
		MULMOD: {
			execute:     opMulmod,
			constantGas: GasMidStep,
			numPop:      3,
			numPush:     1,
		},
		EXP: {
			execute:    opExp,
			dynamicGas: gasExpFrontier,
			numPop:     2,
			numPush:    1,
		},
		SIGNEXTEND: {
			execute:     opSignExtend,
			constantGas: GasFastStep,
			numPop:      2,
			numPush:     1,
		},
		LT: {
			execute:     opLt,
			constantGas: GasFastestStep,
			numPop:      2,
			numPush:     1,
		},
		GT: {
			execute:     opGt,
			constantGas: GasFastestStep,
			numPop:      2,
			numPush:     1,
		},
		SLT: {
			execute:     opSlt,
			constantGas: GasFastestStep,
			numPop:      2,
			numPush:     1,
		},
		SGT: {
			execute:     opSgt,
			constantGas: GasFastestStep,
			numPop:      2,
			numPush:     1,
		},
		EQ: {
			execute:     opEq,
			constantGas: GasFastestStep,
			numPop:      2,
			numPush:     1,
		},
		ISZERO: {
			execute:     opIszero,
			constantGas: GasFastestStep,
			numPop:      1,
			numPush:     1,
		},
		AND: {
			execute:     opAnd,
			constantGas: GasFastestStep,
			numPop:      2,
			numPush:     1,
		},
		XOR: {
			execute:     opXor,
			constantGas: GasFastestStep,
			numPop:      2,
			numPush:     1,
		},
		OR: {
			execute:     opOr,
			constantGas: GasFastestStep,
			numPop:      2,
			numPush:     1,
		},
		NOT: {
			execute:     opNot,
			constantGas: GasFastestStep,
			numPop:      1,
			numPush:     1,
		},
		BYTE: {
			execute:     opByte,
			constantGas: GasFastestStep,
			numPop:      2,
			numPush:     1,
		},
		KECCAK256: {
			execute:     opKeccak256,
			constantGas: params.Keccak256Gas,
			dynamicGas:  gasKeccak256,
			numPop:      2,
			numPush:     1,
			memorySize:  memoryKeccak256,
		},
		ADDRESS: {
			execute:     opAddress,
			constantGas: GasQuickStep,
			numPop:      0,
			numPush:     1,
		},
		BALANCE: {
			execute:     opBalance,
			constantGas: params.BalanceGasFrontier,
			numPop:      1,
			numPush:     1,
		},
		ORIGIN: {
			execute:     opOrigin,
			constantGas: GasQuickStep,
			numPop:      0,
			numPush:     1,
		},
		CALLER: {
			execute:     opCaller,
			constantGas: GasQuickStep,
			numPop:      0,
			numPush:     1,
		},
		CALLVALUE: {
			execute:     opCallValue,
			constantGas: GasQuickStep,
			numPop:      0,
			numPush:     1,
		},
		CALLDATALOAD: {
			execute:     opCallDataLoad,
			constantGas: GasFastestStep,
			numPop:      1,
			numPush:     1,
		},
		CALLDATASIZE: {
			execute:     opCallDataSize,
			constantGas: GasQuickStep,
			numPop:      0,
			numPush:     1,
		},
		CALLDATACOPY: {
			execute:     opCallDataCopy,
			constantGas: GasFastestStep,
			dynamicGas:  gasCallDataCopy,
			numPop:      3,
			numPush:     0,
			memorySize:  memoryCallDataCopy,
		},
		CODESIZE: {
			execute:     opCodeSize,
			constantGas: GasQuickStep,
			numPop:      0,
			numPush:     1,
		},
		CODECOPY: {
			execute:     opCodeCopy,
			constantGas: GasFastestStep,
			dynamicGas:  gasCodeCopy,
			numPop:      3,
			numPush:     0,
			memorySize:  memoryCodeCopy,
		},
		GASPRICE: {
			execute:     opGasprice,
			constantGas: GasQuickStep,
			numPop:      0,
			numPush:     1,
		},
		EXTCODESIZE: {
			execute:     opExtCodeSize,
			constantGas: params.ExtcodeSizeGasFrontier,
			numPop:      1,
			numPush:     1,
		},
		EXTCODECOPY: {
			execute:     opExtCodeCopy,
			constantGas: params.ExtcodeCopyBaseFrontier,
			dynamicGas:  gasExtCodeCopy,
			numPop:      4,
			numPush:     0,
			memorySize:  memoryExtCodeCopy,
		},
		BLOCKHASH: {
			execute:     opBlockhash,
			constantGas: GasExtStep,
			numPop:      1,
			numPush:     1,
		},
		COINBASE: {
			execute:     opCoinbase,
			constantGas: GasQuickStep,
			numPop:      0,
			numPush:     1,
		},
		TIMESTAMP: {
			execute:     opTimestamp,
			constantGas: GasQuickStep,
			numPop:      0,
			numPush:     1,
		},
		NUMBER: {
			execute:     opNumber,
			constantGas: GasQuickStep,
			numPop:      0,
			numPush:     1,
		},
		DIFFICULTY: {
			execute:     opDifficulty,
			constantGas: GasQuickStep,
			numPop:      0,
			numPush:     1,
		},
		GASLIMIT: {
			execute:     opGasLimit,
			constantGas: GasQuickStep,
			numPop:      0,
			numPush:     1,
		},
		POP: {
			execute:     opPop,
			constantGas: GasQuickStep,
			numPop:      1,
			numPush:     0,
		},
		MLOAD: {
			execute:     opMload,
			constantGas: GasFastestStep,
			dynamicGas:  gasMLoad,
			numPop:      1,
			numPush:     1,
			memorySize:  memoryMLoad,
		},
		MSTORE: {
			execute:     opMstore,
			constantGas: GasFastestStep,
			dynamicGas:  gasMStore,
			numPop:      2,
			numPush:     0,
			memorySize:  memoryMStore,
		},
		MSTORE8: {
			execute:     opMstore8,
			constantGas: GasFastestStep,
			dynamicGas:  gasMStore8,
			memorySize:  memoryMStore8,
			numPop:      2,
			numPush:     0,
		},
		SLOAD: {
			execute:     opSload,
			constantGas: params.SloadGasFrontier,
			numPop:      1,
			numPush:     1,
		},
		SSTORE: {
			execute:    opSstore,
			dynamicGas: gasSStore,
			numPop:     2,
			numPush:    0,
		},
		JUMP: {
			execute:     opJump,
			constantGas: GasMidStep,
			numPop:      1,
			numPush:     0,
		},
		JUMPI: {
			execute:     opJumpi,
			constantGas: GasSlowStep,
			numPop:      2,
			numPush:     0,
		},
		PC: {
			execute:     opPc,
			constantGas: GasQuickStep,
			numPop:      0,
			numPush:     1,
		},
		MSIZE: {
			execute:     opMsize,
			constantGas: GasQuickStep,
			numPop:      0,
			numPush:     1,
		},
		GAS: {
			execute:     opGas,
			constantGas: GasQuickStep,
			numPop:      0,
			numPush:     1,
		},
		JUMPDEST: {
			execute:     opJumpdest,
			constantGas: params.JumpdestGas,
			numPop:      0,
			numPush:     0,
		},
		PUSH1: {
			execute:     opPush1,
			constantGas: GasFastestStep,
			numPop:      0,
			numPush:     1,
			isPush:      true,
			opNum:       1,
		},
		PUSH2: {
			execute:     makePush(2, 2),
			constantGas: GasFastestStep,
			numPop:      0,
			numPush:     1,
			isPush:      true,
			opNum:       2,
		},
		PUSH3: {
			execute:     makePush(3, 3),
			constantGas: GasFastestStep,
			numPop:      0,
			numPush:     1,
			isPush:      true,
			opNum:       3,
		},
		PUSH4: {
			execute:     makePush(4, 4),
			constantGas: GasFastestStep,
			numPop:      0,
			numPush:     1,
			isPush:      true,
			opNum:       4,
		},
		PUSH5: {
			execute:     makePush(5, 5),
			constantGas: GasFastestStep,
			numPop:      0,
			numPush:     1,
			isPush:      true,
			opNum:       5,
		},
		PUSH6: {
			execute:     makePush(6, 6),
			constantGas: GasFastestStep,
			numPop:      0,
			numPush:     1,
			isPush:      true,
			opNum:       6,
		},
		PUSH7: {
			execute:     makePush(7, 7),
			constantGas: GasFastestStep,
			numPop:      0,
			numPush:     1,
			isPush:      true,
			opNum:       7,
		},
		PUSH8: {
			execute:     makePush(8, 8),
			constantGas: GasFastestStep,
			numPop:      0,
			numPush:     1,
			isPush:      true,
			opNum:       8,
		},
		PUSH9: {
			execute:     makePush(9, 9),
			constantGas: GasFastestStep,
			numPop:      0,
			numPush:     1,
			isPush:      true,
			opNum:       9,
		},
		PUSH10: {
			execute:     makePush(10, 10),
			constantGas: GasFastestStep,
			numPop:      0,
			numPush:     1,
			isPush:      true,
			opNum:       10,
		},
		PUSH11: {
			execute:     makePush(11, 11),
			constantGas: GasFastestStep,
			numPop:      0,
			numPush:     1,
			isPush:      true,
			opNum:       11,
		},
		PUSH12: {
			execute:     makePush(12, 12),
			constantGas: GasFastestStep,
			numPop:      0,
			numPush:     1,
			isPush:      true,
			opNum:       12,
		},
		PUSH13: {
			execute:     makePush(13, 13),
			constantGas: GasFastestStep,
			numPop:      0,
			numPush:     1,
			isPush:      true,
			opNum:       13,
		},
		PUSH14: {
			execute:     makePush(14, 14),
			constantGas: GasFastestStep,
			numPop:      0,
			numPush:     1,
			isPush:      true,
			opNum:       14,
		},
		PUSH15: {
			execute:     makePush(15, 15),
			constantGas: GasFastestStep,
			numPop:      0,
			numPush:     1,
			isPush:      true,
			opNum:       15,
		},
		PUSH16: {
			execute:     makePush(16, 16),
			constantGas: GasFastestStep,
			numPop:      0,
			numPush:     1,
			isPush:      true,
			opNum:       16,
		},
		PUSH17: {
			execute:     makePush(17, 17),
			constantGas: GasFastestStep,
			numPop:      0,
			numPush:     1,
			isPush:      true,
			opNum:       17,
		},
		PUSH18: {
			execute:     makePush(18, 18),
			constantGas: GasFastestStep,
			numPop:      0,
			numPush:     1,
			isPush:      true,
			opNum:       18,
		},
		PUSH19: {
			execute:     makePush(19, 19),
			constantGas: GasFastestStep,
			numPop:      0,
			numPush:     1,
			isPush:      true,
			opNum:       19,
		},
		PUSH20: {
			execute:     makePush(20, 20),
			constantGas: GasFastestStep,
			numPop:      0,
			numPush:     1,
			isPush:      true,
			opNum:       20,
		},
		PUSH21: {
			execute:     makePush(21, 21),
			constantGas: GasFastestStep,
			numPop:      0,
			numPush:     1,
			isPush:      true,
			opNum:       21,
		},
		PUSH22: {
			execute:     makePush(22, 22),
			constantGas: GasFastestStep,
			numPop:      0,
			numPush:     1,
			isPush:      true,
			opNum:       22,
		},
		PUSH23: {
			execute:     makePush(23, 23),
			constantGas: GasFastestStep,
			numPop:      0,
			numPush:     1,
			isPush:      true,
			opNum:       23,
		},
		PUSH24: {
			execute:     makePush(24, 24),
			constantGas: GasFastestStep,
			numPop:      0,
			numPush:     1,
			isPush:      true,
			opNum:       24,
		},
		PUSH25: {
			execute:     makePush(25, 25),
			constantGas: GasFastestStep,
			numPop:      0,
			numPush:     1,
			isPush:      true,
			opNum:       25,
		},
		PUSH26: {
			execute:     makePush(26, 26),
			constantGas: GasFastestStep,
			numPop:      0,
			numPush:     1,
			isPush:      true,
			opNum:       26,
		},
		PUSH27: {
			execute:     makePush(27, 27),
			constantGas: GasFastestStep,
			numPop:      0,
			numPush:     1,
			isPush:      true,
			opNum:       27,
		},
		PUSH28: {
			execute:     makePush(28, 28),
			constantGas: GasFastestStep,
			numPop:      0,
			numPush:     1,
			isPush:      true,
			opNum:       28,
		},
		PUSH29: {
			execute:     makePush(29, 29),
			constantGas: GasFastestStep,
			numPop:      0,
			numPush:     1,
			isPush:      true,
			opNum:       29,
		},
		PUSH30: {
			execute:     makePush(30, 30),
			constantGas: GasFastestStep,
			numPop:      0,
			numPush:     1,
			isPush:      true,
			opNum:       30,
		},
		PUSH31: {
			execute:     makePush(31, 31),
			constantGas: GasFastestStep,
			numPop:      0,
			numPush:     1,
			isPush:      true,
			opNum:       31,
		},
		PUSH32: {
			execute:     makePush(32, 32),
			constantGas: GasFastestStep,
			numPop:      0,
			numPush:     1,
			isPush:      true,
			opNum:       32,
		},
		DUP1: {
			execute:     makeDup(1),
			constantGas: GasFastestStep,
			numPop:      1,
			numPush:     2,
			isDup:       true,
			opNum:       1,
		},
		DUP2: {
			execute:     makeDup(2),
			constantGas: GasFastestStep,
			numPop:      2,
			numPush:     3,
			isDup:       true,
			opNum:       2,
		},
		DUP3: {
			execute:     makeDup(3),
			constantGas: GasFastestStep,
			numPop:      3,
			numPush:     4,
			isDup:       true,
			opNum:       3,
		},
		DUP4: {
			execute:     makeDup(4),
			constantGas: GasFastestStep,
			numPop:      4,
			numPush:     5,
			isDup:       true,
			opNum:       4,
		},
		DUP5: {
			execute:     makeDup(5),
			constantGas: GasFastestStep,
			numPop:      5,
			numPush:     6,
			isDup:       true,
			opNum:       5,
		},
		DUP6: {
			execute:     makeDup(6),
			constantGas: GasFastestStep,
			numPop:      6,
			numPush:     7,
			isDup:       true,
			opNum:       6,
		},
		DUP7: {
			execute:     makeDup(7),
			constantGas: GasFastestStep,
			numPop:      7,
			numPush:     8,
			isDup:       true,
			opNum:       7,
		},
		DUP8: {
			execute:     makeDup(8),
			constantGas: GasFastestStep,
			numPop:      8,
			numPush:     9,
			isDup:       true,
			opNum:       8,
		},
		DUP9: {
			execute:     makeDup(9),
			constantGas: GasFastestStep,
			numPop:      9,
			numPush:     10,
			isDup:       true,
			opNum:       9,
		},
		DUP10: {
			execute:     makeDup(10),
			constantGas: GasFastestStep,
			numPop:      10,
			numPush:     11,
			isDup:       true,
			opNum:       10,
		},
		DUP11: {
			execute:     makeDup(11),
			constantGas: GasFastestStep,
			numPop:      11,
			numPush:     12,
			isDup:       true,
			opNum:       11,
		},
		DUP12: {
			execute:     makeDup(12),
			constantGas: GasFastestStep,
			numPop:      12,
			numPush:     13,
			isDup:       true,
			opNum:       12,
		},
		DUP13: {
			execute:     makeDup(13),
			constantGas: GasFastestStep,
			numPop:      13,
			numPush:     14,
			isDup:       true,
			opNum:       13,
		},
		DUP14: {
			execute:     makeDup(14),
			constantGas: GasFastestStep,
			numPop:      14,
			numPush:     15,
			isDup:       true,
			opNum:       14,
		},
		DUP15: {
			execute:     makeDup(15),
			constantGas: GasFastestStep,
			numPop:      15,
			numPush:     16,
			isDup:       true,
			opNum:       15,
		},
		DUP16: {
			execute:     makeDup(16),
			constantGas: GasFastestStep,
			numPop:      16,
			numPush:     17,
			isDup:       true,
			opNum:       16,
		},
		SWAP1: {
			execute:     makeSwap(1),
			constantGas: GasFastestStep,
			numPop:      2,
			numPush:     2,
			isSwap:      true,
			opNum:       1,
		},
		SWAP2: {
			execute:     makeSwap(2),
			constantGas: GasFastestStep,
			numPop:      3,
			numPush:     3,
			isSwap:      true,
			opNum:       2,
		},
		SWAP3: {
			execute:     makeSwap(3),
			constantGas: GasFastestStep,
			numPop:      4,
			numPush:     4,
			isSwap:      true,
			opNum:       3,
		},
		SWAP4: {
			execute:     makeSwap(4),
			constantGas: GasFastestStep,
			numPop:      5,
			numPush:     5,
			isSwap:      true,
			opNum:       4,
		},
		SWAP5: {
			execute:     makeSwap(5),
			constantGas: GasFastestStep,
			numPop:      6,
			numPush:     6,
			isSwap:      true,
			opNum:       5,
		},
		SWAP6: {
			execute:     makeSwap(6),
			constantGas: GasFastestStep,
			numPop:      7,
			numPush:     7,
			isSwap:      true,
			opNum:       6,
		},
		SWAP7: {
			execute:     makeSwap(7),
			constantGas: GasFastestStep,
			numPop:      8,
			numPush:     8,
			isSwap:      true,
			opNum:       7,
		},
		SWAP8: {
			execute:     makeSwap(8),
			constantGas: GasFastestStep,
			numPop:      9,
			numPush:     9,
			isSwap:      true,
			opNum:       8,
		},
		SWAP9: {
			execute:     makeSwap(9),
			constantGas: GasFastestStep,
			numPop:      10,
			numPush:     10,
			isSwap:      true,
			opNum:       9,
		},
		SWAP10: {
			execute:     makeSwap(10),
			constantGas: GasFastestStep,
			numPop:      11,
			numPush:     11,
			isSwap:      true,
			opNum:       10,
		},
		SWAP11: {
			execute:     makeSwap(11),
			constantGas: GasFastestStep,
			numPop:      12,
			numPush:     12,
			isSwap:      true,
			opNum:       11,
		},
		SWAP12: {
			execute:     makeSwap(12),
			constantGas: GasFastestStep,
			numPop:      13,
			numPush:     13,
			isSwap:      true,
			opNum:       12,
		},
		SWAP13: {
			execute:     makeSwap(13),
			constantGas: GasFastestStep,
			numPop:      14,
			numPush:     14,
			isSwap:      true,
			opNum:       13,
		},
		SWAP14: {
			execute:     makeSwap(14),
			constantGas: GasFastestStep,
			numPop:      15,
			numPush:     15,
			isSwap:      true,
			opNum:       14,
		},
		SWAP15: {
			execute:     makeSwap(15),
			constantGas: GasFastestStep,
			numPop:      16,
			numPush:     16,
			isSwap:      true,
			opNum:       15,
		},
		SWAP16: {
			execute:     makeSwap(16),
			constantGas: GasFastestStep,
			numPop:      17,
			numPush:     17,
			isSwap:      true,
			opNum:       16,
		},
		LOG0: {
			execute:    makeLog(0),
			dynamicGas: makeGasLog(0),
			numPop:     2,
			numPush:    0,
			memorySize: memoryLog,
		},
		LOG1: {
			execute:    makeLog(1),
			dynamicGas: makeGasLog(1),
			numPop:     3,
			numPush:    0,
			memorySize: memoryLog,
		},
		LOG2: {
			execute:    makeLog(2),
			dynamicGas: makeGasLog(2),
			numPop:     4,
			numPush:    0,
			memorySize: memoryLog,
		},
		LOG3: {
			execute:    makeLog(3),
			dynamicGas: makeGasLog(3),
			numPop:     5,
			numPush:    0,
			memorySize: memoryLog,
		},
		LOG4: {
			execute:    makeLog(4),
			dynamicGas: makeGasLog(4),
			numPop:     6,
			numPush:    0,
			memorySize: memoryLog,
		},
		CREATE: {
			execute:     opCreate,
			constantGas: params.CreateGas,
			dynamicGas:  gasCreate,
			numPop:      3,
			numPush:     1,
			memorySize:  memoryCreate,
		},
		CALL: {
			execute:     opCall,
			constantGas: params.CallGasFrontier,
			dynamicGas:  gasCall,
			numPop:      7,
			numPush:     1,
			memorySize:  memoryCall,
		},
		CALLCODE: {
			execute:     opCallCode,
			constantGas: params.CallGasFrontier,
			dynamicGas:  gasCallCode,
			numPop:      7,
			numPush:     1,
			memorySize:  memoryCall,
		},
		RETURN: {
			execute:    opReturn,
			dynamicGas: gasReturn,
			numPop:     2,
			numPush:    0,
			memorySize: memoryReturn,
		},
		SELFDESTRUCT: {
			execute:    opSelfdestruct,
			dynamicGas: gasSelfdestruct,
			numPop:     1,
			numPush:    0,
		},
	}

	// Fill all unassigned slots with opUndefined.
	for i, entry := range tbl {
		if entry == nil {
			tbl[i] = &operation{execute: opUndefined}
		}
	}

	validateAndFillMaxStack(&tbl)
	return tbl
}<|MERGE_RESOLUTION|>--- conflicted
+++ resolved
@@ -86,8 +86,6 @@
 	}
 }
 
-<<<<<<< HEAD
-=======
 // newPragueInstructionSet returns the frontier, homestead, byzantium,
 // constantinople, istanbul, petersburg, berlin, london, paris, shanghai,
 // cancun, and prague instructions.
@@ -97,7 +95,6 @@
 	return instructionSet
 }
 
->>>>>>> d8d04663
 // newCancunInstructionSet returns the frontier, homestead, byzantium,
 // constantinople, istanbul, petersburg, berlin, london, paris, shanghai,
 // and cancun instructions.
