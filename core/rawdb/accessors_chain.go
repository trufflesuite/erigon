--- conflicted
+++ resolved
@@ -699,11 +699,7 @@
 	}
 	lastTxnID = baseTxnID + uint64(data.TxAmount) - 1
 	firstNonSystemTxnID := baseTxnID + 1
-<<<<<<< HEAD
-	if err = WriteRawTransactions(db, body.Transactions, firstNonSystemTxnID); err != nil {
-=======
 	if err = WriteRawTransactions(db, body.Transactions, firstNonSystemTxnID, &hash); err != nil {
->>>>>>> d8d04663
 		return false, 0, fmt.Errorf("WriteRawTransactions: %w", err)
 	}
 	return true, lastTxnID, nil
@@ -787,10 +783,6 @@
 		i := uint64(0)
 		if err := tx.ForAmount(kv.NonCanonicalTxs, hexutility.EncodeTs(bodyForStorage.BaseTxId+1), bodyForStorage.TxAmount-2, func(k, v []byte) error {
 			id := newBaseId + 1 + i
-<<<<<<< HEAD
-			if err := tx.Put(kv.EthTx, hexutility.EncodeTs(id), v); err != nil {
-				return err
-=======
 			if transactionsV3 {
 				key := append(hexutility.EncodeTs(id), h.Bytes()...)
 				if err := tx.Put(kv.EthTxV3, key, v); err != nil {
@@ -800,7 +792,6 @@
 				if err := tx.Put(kv.EthTx, hexutility.EncodeTs(id), v); err != nil {
 					return err
 				}
->>>>>>> d8d04663
 			}
 			if err := tx.Delete(kv.NonCanonicalTxs, k); err != nil {
 				return err
